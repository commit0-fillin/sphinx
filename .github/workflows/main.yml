name: CI

on: [push, pull_request]

permissions:
  contents: read

jobs:
  ubuntu:
<<<<<<< HEAD
    runs-on: ubuntu-20.04
=======
    runs-on: ubuntu-latest
>>>>>>> c1f2a52d
    name: Python ${{ matrix.python }} (${{ matrix.docutils }})
    strategy:
      fail-fast: false
      matrix:
        include:
        - python: "3.8"
          docutils: du18
        - python: "3.9"
          docutils: du19
        - python: "3.10"
          docutils: du19
        - python: "3.10"
          docutils: du19
        - python: "3.11-dev"
          docutils: py311

    steps:
    - uses: actions/checkout@v3
    - name: Set up Python ${{ matrix.python }}
      uses: actions/setup-python@v4
      if: "!endsWith(matrix.python, '-dev')"
      with:
        python-version: ${{ matrix.python }}
    - name: Set up Python ${{ matrix.python }} (deadsnakes)
      uses: deadsnakes/action@v2.1.1
      if: "endsWith(matrix.python, '-dev')"
      with:
        python-version: ${{ matrix.python }}
    - name: Check Python version
      run: python --version
    - name: Install graphviz
      run: sudo apt-get install graphviz
    - name: Install dependencies
      run: python -m pip install -U pip tox
    - name: Run Tox
      run: tox -e ${{ matrix.docutils }} -- -vv

  windows:
    runs-on: windows-2019
    steps:
    - uses: actions/checkout@v3
    - name: Set up Python
      uses: actions/setup-python@v4
      with:
        python-version: 3
    - name: Install dependencies
      run:  python -m pip install -U pip tox
    - name: Run Tox
      run:  tox -e py -- -vv<|MERGE_RESOLUTION|>--- conflicted
+++ resolved
@@ -7,11 +7,7 @@
 
 jobs:
   ubuntu:
-<<<<<<< HEAD
-    runs-on: ubuntu-20.04
-=======
     runs-on: ubuntu-latest
->>>>>>> c1f2a52d
     name: Python ${{ matrix.python }} (${{ matrix.docutils }})
     strategy:
       fail-fast: false

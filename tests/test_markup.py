# -*- coding: utf-8 -*-
"""
    test_markup
    ~~~~~~~~~~~

    Test various Sphinx-specific markup extensions.

    :copyright: Copyright 2007-2009 by the Sphinx team, see AUTHORS.
    :license: BSD, see LICENSE for details.
"""

import re

from util import *

from docutils import frontend, utils, nodes
from docutils.parsers import rst

from sphinx import addnodes
from sphinx.util import texescape
from sphinx.writers.html import HTMLWriter, SmartyPantsHTMLTranslator
from sphinx.writers.latex import LaTeXWriter, LaTeXTranslator

def setup_module():
    global app, settings, parser
    texescape.init()  # otherwise done by the latex builder
    app = TestApp(cleanenv=True)
    optparser = frontend.OptionParser(
        components=(rst.Parser, HTMLWriter, LaTeXWriter))
    settings = optparser.get_default_values()
    settings.env = app.builder.env
    parser = rst.Parser()

def teardown_module():
    app.cleanup()

# since we're not resolving the markup afterwards, these nodes may remain
class ForgivingTranslator:
    def visit_pending_xref(self, node):
        pass
    def depart_pending_xref(self, node):
        pass

class ForgivingHTMLTranslator(SmartyPantsHTMLTranslator, ForgivingTranslator):
    pass

class ForgivingLaTeXTranslator(LaTeXTranslator, ForgivingTranslator):
    pass


def verify_re(rst, html_expected, latex_expected):
    document = utils.new_document('test data', settings)
    document['file'] = 'dummy'
    parser.parse(rst, document)
    for msg in document.traverse(nodes.system_message):
        if msg['level'] == 1:
            msg.replace_self([])

    if html_expected:
        html_translator = ForgivingHTMLTranslator(app.builder, document)
        document.walkabout(html_translator)
        html_translated = ''.join(html_translator.fragment).strip()
        assert re.match(html_expected, html_translated), 'from' + rst

    if latex_expected:
        latex_translator = ForgivingLaTeXTranslator(document, app.builder)
        latex_translator.first_document = -1 # don't write \begin{document}
        document.walkabout(latex_translator)
        latex_translated = ''.join(latex_translator.body).strip()
        assert re.match(latex_expected, latex_translated), 'from ' + repr(rst)

def verify(rst, html_expected, latex_expected):
    if html_expected:
        html_expected = re.escape(html_expected) + '$'
    if latex_expected:
        latex_expected = re.escape(latex_expected) + '$'
    verify_re(rst, html_expected, latex_expected)


def test_inline():
    # correct interpretation of code with whitespace
    _html = ('<p><tt class="docutils literal"><span class="pre">'
             'code</span>&nbsp;&nbsp; <span class="pre">sample</span></tt></p>')
    yield verify, '``code   sample``', _html, '\\code{code   sample}'
    yield verify, ':samp:`code   sample`', _html, '\\samp{code   sample}'

    # interpolation of braces in samp and file roles (HTML only)
    yield (verify, ':samp:`a{b}c`',
           '<p><tt class="docutils literal"><span class="pre">a</span>'
           '<em><span class="pre">b</span></em>'
           '<span class="pre">c</span></tt></p>',
           '\\samp{abc}')

    # interpolation of arrows in menuselection
    yield (verify, ':menuselection:`a --> b`',
           u'<p><em>a \N{TRIANGULAR BULLET} b</em></p>',
           '\\emph{a \\(\\rightarrow\\) b}')

    # non-interpolation of dashes in option role
    yield (verify_re, ':option:`--with-option`',
           '<p><em( class="xref")?>--with-option</em></p>$',
           r'\\emph{\\texttt{-{-}with-option}}$')

    # verify smarty-pants quotes
    yield verify, '"John"', '<p>&#8220;John&#8221;</p>', "``John''"
    # ... but not in literal text
    yield (verify, '``"John"``',
           '<p><tt class="docutils literal"><span class="pre">'
           '&quot;John&quot;</span></tt></p>',
           '\\code{"John"}')

def test_latex_escaping():
    # correct escaping in normal mode
<<<<<<< HEAD
    yield verify, u'Γ\\\\∞$', None, \
          ur'\(\Gamma\)\textbackslash{}\(\infty\)\$'
=======
    yield (verify, u'Γ\\\\∞$', None,
                   ur'\(\Gamma\)\textbackslash{}\(\infty\)\$')
>>>>>>> ef01782f
    # in verbatim code fragments
    yield (verify, u'::\n\n @Γ\\∞$[]', None,
           u'\\begin{Verbatim}[commandchars=@\\[\\]]\n'
           u'@PYGZat[]@(@Gamma@)\\@(@infty@)@$@PYGZlb[]@PYGZrb[]\n'
           u'\\end{Verbatim}')<|MERGE_RESOLUTION|>--- conflicted
+++ resolved
@@ -111,13 +111,8 @@
 
 def test_latex_escaping():
     # correct escaping in normal mode
-<<<<<<< HEAD
-    yield verify, u'Γ\\\\∞$', None, \
-          ur'\(\Gamma\)\textbackslash{}\(\infty\)\$'
-=======
     yield (verify, u'Γ\\\\∞$', None,
-                   ur'\(\Gamma\)\textbackslash{}\(\infty\)\$')
->>>>>>> ef01782f
+           ur'\(\Gamma\)\textbackslash{}\(\infty\)\$')
     # in verbatim code fragments
     yield (verify, u'::\n\n @Γ\\∞$[]', None,
            u'\\begin{Verbatim}[commandchars=@\\[\\]]\n'

--- conflicted
+++ resolved
@@ -29,15 +29,8 @@
 
 rst_epilog = '.. |subst| replace:: global substitution'
 
-<<<<<<< HEAD
-html_theme = 'testtheme'
-html_theme_path = ['.']
-html_theme_options = {'testopt': 'testoverride'}
 html_sidebars = {'**': ['localtoc.html', 'relations.html', 'sourcelink.html',
                         'customsb.html', 'searchbox.html'],
-=======
-html_sidebars = {'**': 'customsb.html',
->>>>>>> 698a0c77
                  'contents': ['contentssb.html', 'localtoc.html',
                               'globaltoc.html']}
 html_style = 'default.css'

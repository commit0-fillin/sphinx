"""
    test_build_html
    ~~~~~~~~~~~~~~~

    Test the HTML builder and check output against XPath.

    :copyright: Copyright 2007-2021 by the Sphinx team, see AUTHORS.
    :license: BSD, see LICENSE for details.
"""

import os
import re
from distutils.version import LooseVersion
from itertools import chain, cycle

import pygments
import pytest
from html5lib import HTMLParser

from sphinx.builders.html import validate_html_extra_path, validate_html_static_path
from sphinx.errors import ConfigError
from sphinx.testing.util import strip_escseq
from sphinx.util import md5
from sphinx.util.inventory import InventoryFile

ENV_WARNINGS = """\
%(root)s/autodoc_fodder.py:docstring of autodoc_fodder.MarkupError:\\d+: \
WARNING: Explicit markup ends without a blank line; unexpected unindent.
%(root)s/index.rst:\\d+: WARNING: Encoding 'utf-8-sig' used for reading included \
file '%(root)s/wrongenc.inc' seems to be wrong, try giving an :encoding: option
%(root)s/index.rst:\\d+: WARNING: invalid single index entry ''
%(root)s/index.rst:\\d+: WARNING: image file not readable: foo.png
%(root)s/index.rst:\\d+: WARNING: download file not readable: %(root)s/nonexisting.png
%(root)s/undecodable.rst:\\d+: WARNING: undecodable source characters, replacing \
with "\\?": b?'here: >>>(\\\\|/)xbb<<<((\\\\|/)r)?'
"""

HTML_WARNINGS = ENV_WARNINGS + """\
%(root)s/index.rst:\\d+: WARNING: unknown option: &option
%(root)s/index.rst:\\d+: WARNING: citation not found: missing
%(root)s/index.rst:\\d+: WARNING: a suitable image for html builder not found: foo.\\*
%(root)s/index.rst:\\d+: WARNING: Could not lex literal_block as "c". Highlighting skipped.
"""


etree_cache = {}


@pytest.fixture(scope='module')
def cached_etree_parse():
    def parse(fname):
        if fname in etree_cache:
            return etree_cache[fname]
        with (fname).open('rb') as fp:
            etree = HTMLParser(namespaceHTMLElements=False).parse(fp)
            etree_cache.clear()
            etree_cache[fname] = etree
            return etree
    yield parse
    etree_cache.clear()


def flat_dict(d):
    return chain.from_iterable(
        [
            zip(cycle([fname]), values)
            for fname, values in d.items()
        ]
    )


def tail_check(check):
    rex = re.compile(check)

    def checker(nodes):
        for node in nodes:
            if node.tail and rex.search(node.tail):
                return True
        assert False, '%r not found in tail of any nodes %s' % (check, nodes)
    return checker


def check_xpath(etree, fname, path, check, be_found=True):
    nodes = list(etree.findall(path))
    if check is None:
        assert nodes == [], ('found any nodes matching xpath '
                             '%r in file %s' % (path, fname))
        return
    else:
        assert nodes != [], ('did not find any node matching xpath '
                             '%r in file %s' % (path, fname))
    if hasattr(check, '__call__'):
        check(nodes)
    elif not check:
        # only check for node presence
        pass
    else:
        def get_text(node):
            if node.text is not None:
                # the node has only one text
                return node.text
            else:
                # the node has tags and text; gather texts just under the node
                return ''.join(n.tail or '' for n in node)

        rex = re.compile(check)
        if be_found:
            if any(rex.search(get_text(node)) for node in nodes):
                return
        else:
            if all(not rex.search(get_text(node)) for node in nodes):
                return

        assert False, ('%r not found in any node matching '
                       'path %s in %s: %r' % (check, path, fname,
                                              [node.text for node in nodes]))


@pytest.mark.sphinx('html', testroot='warnings')
def test_html_warnings(app, warning):
    app.build()
    html_warnings = strip_escseq(re.sub(re.escape(os.sep) + '{1,2}', '/', warning.getvalue()))
    html_warnings_exp = HTML_WARNINGS % {
        'root': re.escape(app.srcdir.replace(os.sep, '/'))}
    assert re.match(html_warnings_exp + '$', html_warnings), \
        'Warnings don\'t match:\n' + \
        '--- Expected (regex):\n' + html_warnings_exp + \
        '--- Got:\n' + html_warnings


@pytest.mark.sphinx('html', confoverrides={'html4_writer': True})
def test_html4_output(app, status, warning):
    app.build()


@pytest.mark.parametrize("fname,expect", flat_dict({
    'images.html': [
        (".//img[@src='_images/img.png']", ''),
        (".//img[@src='_images/img1.png']", ''),
        (".//img[@src='_images/simg.png']", ''),
        (".//img[@src='_images/svgimg.svg']", ''),
        (".//a[@href='_sources/images.txt']", ''),
    ],
    'subdir/images.html': [
        (".//img[@src='../_images/img1.png']", ''),
        (".//img[@src='../_images/rimg.png']", ''),
    ],
    'subdir/includes.html': [
        (".//a[@class='reference download internal']", ''),
        (".//img[@src='../_images/img.png']", ''),
        (".//p", 'This is an include file.'),
        (".//pre/span", 'line 1'),
        (".//pre/span", 'line 2'),
    ],
    'includes.html': [
        (".//pre", 'Max Strauß'),
        (".//a[@class='reference download internal']", ''),
        (".//pre/span", '"quotes"'),
        (".//pre/span", "'included'"),
        (".//pre/span[@class='s2']", 'üöä'),
        (".//div[@class='inc-pyobj1 highlight-text notranslate']//pre",
         r'^class Foo:\n    pass\n\s*$'),
        (".//div[@class='inc-pyobj2 highlight-text notranslate']//pre",
         r'^    def baz\(\):\n        pass\n\s*$'),
        (".//div[@class='inc-lines highlight-text notranslate']//pre",
         r'^class Foo:\n    pass\nclass Bar:\n$'),
        (".//div[@class='inc-startend highlight-text notranslate']//pre",
         '^foo = "Including Unicode characters: üöä"\\n$'),
        (".//div[@class='inc-preappend highlight-text notranslate']//pre",
         r'(?m)^START CODE$'),
        (".//div[@class='inc-pyobj-dedent highlight-python notranslate']//span",
         r'def'),
        (".//div[@class='inc-tab3 highlight-text notranslate']//pre",
         r'-| |-'),
        (".//div[@class='inc-tab8 highlight-python notranslate']//pre/span",
         r'-|      |-'),
    ],
    'autodoc.html': [
        (".//dl[@class='py class']/dt[@id='autodoc_target.Class']", ''),
        (".//dl[@class='py function']/dt[@id='autodoc_target.function']/em/span", r'\*\*'),
        (".//dl[@class='py function']/dt[@id='autodoc_target.function']/em/span", r'kwds'),
        (".//dd/p", r'Return spam\.'),
    ],
    'extapi.html': [
        (".//strong", 'from class: Bar'),
    ],
    'markup.html': [
        (".//title", 'set by title directive'),
        (".//p/em", 'Section author: Georg Brandl'),
        (".//p/em", 'Module author: Georg Brandl'),
        # created by the meta directive
        (".//meta[@name='author'][@content='Me']", ''),
        (".//meta[@name='keywords'][@content='docs, sphinx']", ''),
        # a label created by ``.. _label:``
        (".//div[@id='label']", ''),
        # code with standard code blocks
        (".//pre", '^some code$'),
        # an option list
        (".//span[@class='option']", '--help'),
        # admonitions
        (".//p[@class='admonition-title']", 'My Admonition'),
        (".//div[@class='admonition note']/p", 'Note text.'),
        (".//div[@class='admonition warning']/p", 'Warning text.'),
        # inline markup
        (".//li/p/strong", r'^command\\n$'),
        (".//li/p/strong", r'^program\\n$'),
        (".//li/p/em", r'^dfn\\n$'),
        (".//li/p/kbd", r'^kbd\\n$'),
        (".//li/p/span", 'File \N{TRIANGULAR BULLET} Close'),
        (".//li/p/code/span[@class='pre']", '^a/$'),
        (".//li/p/code/em/span[@class='pre']", '^varpart$'),
        (".//li/p/code/em/span[@class='pre']", '^i$'),
        (".//a[@href='https://www.python.org/dev/peps/pep-0008']"
         "[@class='pep reference external']/strong", 'PEP 8'),
        (".//a[@href='https://www.python.org/dev/peps/pep-0008']"
         "[@class='pep reference external']/strong",
         'Python Enhancement Proposal #8'),
        (".//a[@href='https://tools.ietf.org/html/rfc1.html']"
         "[@class='rfc reference external']/strong", 'RFC 1'),
        (".//a[@href='https://tools.ietf.org/html/rfc1.html']"
         "[@class='rfc reference external']/strong", 'Request for Comments #1'),
        (".//a[@href='objects.html#envvar-HOME']"
         "[@class='reference internal']/code/span[@class='pre']", 'HOME'),
        (".//a[@href='#with']"
         "[@class='reference internal']/code/span[@class='pre']", '^with$'),
        (".//a[@href='#grammar-token-try_stmt']"
         "[@class='reference internal']/code/span", '^statement$'),
        (".//a[@href='#some-label'][@class='reference internal']/span", '^here$'),
        (".//a[@href='#some-label'][@class='reference internal']/span", '^there$'),
        (".//a[@href='subdir/includes.html']"
         "[@class='reference internal']/span", 'Including in subdir'),
        (".//a[@href='objects.html#cmdoption-python-c']"
         "[@class='reference internal']/code/span[@class='pre']", '-c'),
        # abbreviations
        (".//abbr[@title='abbreviation']", '^abbr$'),
        # version stuff
        (".//div[@class='versionadded']/p/span", 'New in version 0.6: '),
        (".//div[@class='versionadded']/p/span",
         tail_check('First paragraph of versionadded')),
        (".//div[@class='versionchanged']/p/span",
         tail_check('First paragraph of versionchanged')),
        (".//div[@class='versionchanged']/p",
         'Second paragraph of versionchanged'),
        # footnote reference
        (".//a[@class='footnote-reference brackets']", r'1'),
        # created by reference lookup
        (".//a[@href='index.html#ref1']", ''),
        # ``seealso`` directive
        (".//div/p[@class='admonition-title']", 'See also'),
        # a ``hlist`` directive
        (".//table[@class='hlist']/tbody/tr/td/ul/li/p", '^This$'),
        # a ``centered`` directive
        (".//p[@class='centered']/strong", 'LICENSE'),
        # a glossary
        (".//dl/dt[@id='term-boson']", 'boson'),
        # a production list
        (".//pre/strong", 'try_stmt'),
        (".//pre/a[@href='#grammar-token-try1_stmt']/code/span", 'try1_stmt'),
        # tests for ``only`` directive
        (".//p", 'A global substitution!'),
        (".//p", 'In HTML.'),
        (".//p", 'In both.'),
        (".//p", 'Always present'),
        # tests for ``any`` role
        (".//a[@href='#with']/span", 'headings'),
        (".//a[@href='objects.html#func_without_body']/code/span", 'objects'),
        # tests for numeric labels
        (".//a[@href='#id1'][@class='reference internal']/span", 'Testing various markup'),
        # tests for smartypants
        (".//li/p", 'Smart “quotes” in English ‘text’.'),
        (".//li/p", 'Smart — long and – short dashes.'),
        (".//li/p", 'Ellipsis…'),
        (".//li/p/code/span[@class='pre']", 'foo--"bar"...'),
        (".//p", 'Этот «абзац» должен использовать „русские“ кавычки.'),
        (".//p", 'Il dit : « C’est “super” ! »'),
    ],
    'objects.html': [
        (".//dt[@id='mod.Cls.meth1']", ''),
        (".//dt[@id='errmod.Error']", ''),
        (".//dt/code", r'long\(parameter,\s* list\)'),
        (".//dt/code", 'another one'),
        (".//a[@href='#mod.Cls'][@class='reference internal']", ''),
        (".//dl[@class='std userdesc']", ''),
        (".//dt[@id='userdesc-myobj']", ''),
        (".//a[@href='#userdesc-myobj'][@class='reference internal']", ''),
        # docfields
        (".//a[@class='reference internal'][@href='#TimeInt']/em", 'TimeInt'),
        (".//a[@class='reference internal'][@href='#Time']", 'Time'),
        (".//a[@class='reference internal'][@href='#errmod.Error']/strong", 'Error'),
        # C references
        (".//span[@class='pre']", 'CFunction()'),
        (".//a[@href='#c.Sphinx_DoSomething']", ''),
        (".//a[@href='#c.SphinxStruct.member']", ''),
        (".//a[@href='#c.SPHINX_USE_PYTHON']", ''),
        (".//a[@href='#c.SphinxType']", ''),
        (".//a[@href='#c.sphinx_global']", ''),
        # test global TOC created by toctree()
        (".//ul[@class='current']/li[@class='toctree-l1 current']/a[@href='#']",
         'Testing object descriptions'),
        (".//li[@class='toctree-l1']/a[@href='markup.html']",
         'Testing various markup'),
        # test unknown field names
        (".//dt[@class='field-odd']", 'Field_name'),
        (".//dt[@class='field-even']", 'Field_name all lower'),
        (".//dt[@class='field-odd']", 'FIELD_NAME'),
        (".//dt[@class='field-even']", 'FIELD_NAME ALL CAPS'),
        (".//dt[@class='field-odd']", 'Field_Name'),
        (".//dt[@class='field-even']", 'Field_Name All Word Caps'),
        (".//dt[@class='field-odd']", 'Field_name'),
        (".//dt[@class='field-even']", 'Field_name First word cap'),
        (".//dt[@class='field-odd']", 'FIELd_name'),
        (".//dt[@class='field-even']", 'FIELd_name PARTial caps'),
        # custom sidebar
        (".//h4", 'Custom sidebar'),
        # docfields
        (".//dd[@class='field-odd']/p/strong", '^moo$'),
        (".//dd[@class='field-odd']/p/strong", tail_check(r'\(Moo\) .* Moo')),
        (".//dd[@class='field-odd']/ul/li/p/strong", '^hour$'),
        (".//dd[@class='field-odd']/ul/li/p/em", '^DuplicateType$'),
        (".//dd[@class='field-odd']/ul/li/p/em", tail_check(r'.* Some parameter')),
        # others
        (".//a[@class='reference internal'][@href='#cmdoption-perl-arg-p']/code/span",
         'perl'),
        (".//a[@class='reference internal'][@href='#cmdoption-perl-arg-p']/code/span",
         '\\+p'),
        (".//a[@class='reference internal'][@href='#cmdoption-perl-ObjC']/code/span",
         '--ObjC\\+\\+'),
        (".//a[@class='reference internal'][@href='#cmdoption-perl-plugin.option']/code/span",
         '--plugin.option'),
        (".//a[@class='reference internal'][@href='#cmdoption-perl-arg-create-auth-token']"
         "/code/span",
         'create-auth-token'),
        (".//a[@class='reference internal'][@href='#cmdoption-perl-arg-arg']/code/span",
         'arg'),
        (".//a[@class='reference internal'][@href='#cmdoption-perl-j']/code/span",
         '-j'),
        (".//a[@class='reference internal'][@href='#cmdoption-hg-arg-commit']/code/span",
         'hg'),
        (".//a[@class='reference internal'][@href='#cmdoption-hg-arg-commit']/code/span",
         'commit'),
        (".//a[@class='reference internal'][@href='#cmdoption-git-commit-p']/code/span",
         'git'),
        (".//a[@class='reference internal'][@href='#cmdoption-git-commit-p']/code/span",
         'commit'),
        (".//a[@class='reference internal'][@href='#cmdoption-git-commit-p']/code/span",
         '-p'),
    ],
    'index.html': [
        (".//meta[@name='hc'][@content='hcval']", ''),
        (".//meta[@name='hc_co'][@content='hcval_co']", ''),
        (".//dt[@class='label']/span[@class='brackets']", r'Ref1'),
        (".//dt[@class='label']", ''),
        (".//li[@class='toctree-l1']/a", 'Testing various markup'),
        (".//li[@class='toctree-l2']/a", 'Inline markup'),
        (".//title", 'Sphinx <Tests>'),
        (".//div[@class='footer']", 'Georg Brandl & Team'),
        (".//a[@href='http://python.org/']"
         "[@class='reference external']", ''),
        (".//li/p/a[@href='genindex.html']/span", 'Index'),
        (".//li/p/a[@href='py-modindex.html']/span", 'Module Index'),
        # custom sidebar only for contents
        (".//h4", 'Contents sidebar'),
        # custom JavaScript
        (".//script[@src='file://moo.js']", ''),
        # URL in contents
        (".//a[@class='reference external'][@href='http://sphinx-doc.org/']",
         'http://sphinx-doc.org/'),
        (".//a[@class='reference external'][@href='http://sphinx-doc.org/latest/']",
         'Latest reference'),
        # Indirect hyperlink targets across files
        (".//a[@href='markup.html#some-label'][@class='reference internal']/span",
         '^indirect hyperref$'),
    ],
    'bom.html': [
        (".//title", " File with UTF-8 BOM"),
    ],
    'extensions.html': [
        (".//a[@href='http://python.org/dev/']", "http://python.org/dev/"),
        (".//a[@href='http://bugs.python.org/issue1000']", "issue 1000"),
        (".//a[@href='http://bugs.python.org/issue1042']", "explicit caption"),
    ],
    'genindex.html': [
        # index entries
        (".//a/strong", "Main"),
        (".//a/strong", "[1]"),
        (".//a/strong", "Other"),
        (".//a", "entry"),
        (".//li/a", "double"),
    ],
    'footnote.html': [
        (".//a[@class='footnote-reference brackets'][@href='#id9'][@id='id1']", r"1"),
        (".//a[@class='footnote-reference brackets'][@href='#id10'][@id='id2']", r"2"),
        (".//a[@class='footnote-reference brackets'][@href='#foo'][@id='id3']", r"3"),
        (".//a[@class='reference internal'][@href='#bar'][@id='id4']/span", r"\[bar\]"),
        (".//a[@class='reference internal'][@href='#baz-qux'][@id='id5']/span", r"\[baz_qux\]"),
        (".//a[@class='footnote-reference brackets'][@href='#id11'][@id='id6']", r"4"),
        (".//a[@class='footnote-reference brackets'][@href='#id12'][@id='id7']", r"5"),
        (".//a[@class='fn-backref'][@href='#id1']", r"1"),
        (".//a[@class='fn-backref'][@href='#id2']", r"2"),
        (".//a[@class='fn-backref'][@href='#id3']", r"3"),
        (".//a[@class='fn-backref'][@href='#id4']", r"bar"),
        (".//a[@class='fn-backref'][@href='#id5']", r"baz_qux"),
        (".//a[@class='fn-backref'][@href='#id6']", r"4"),
        (".//a[@class='fn-backref'][@href='#id7']", r"5"),
        (".//a[@class='fn-backref'][@href='#id8']", r"6"),
    ],
    'otherext.html': [
        (".//h1", "Generated section"),
        (".//a[@href='_sources/otherext.foo.txt']", ''),
    ]
}))
@pytest.mark.sphinx('html', tags=['testtag'],
                    confoverrides={'html_context.hckey_co': 'hcval_co'})
@pytest.mark.test_params(shared_result='test_build_html_output')
def test_html5_output(app, cached_etree_parse, fname, expect):
    app.build()
    print(app.outdir / fname)
    check_xpath(cached_etree_parse(app.outdir / fname), fname, *expect)


@pytest.mark.sphinx('html', parallel=2)
def test_html_parallel(app):
    app.build()


@pytest.mark.sphinx('html')
@pytest.mark.test_params(shared_result='test_build_html_output')
def test_html_download(app):
    app.build()

    # subdir/includes.html
    result = (app.outdir / 'subdir' / 'includes.html').read_text()
    pattern = ('<a class="reference download internal" download="" '
               'href="../(_downloads/.*/img.png)">')
    matched = re.search(pattern, result)
    assert matched
    assert (app.outdir / matched.group(1)).exists()
    filename = matched.group(1)

    # includes.html
    result = (app.outdir / 'includes.html').read_text()
    pattern = ('<a class="reference download internal" download="" '
               'href="(_downloads/.*/img.png)">')
    matched = re.search(pattern, result)
    assert matched
    assert (app.outdir / matched.group(1)).exists()
    assert matched.group(1) == filename


@pytest.mark.sphinx('html', testroot='roles-download')
def test_html_download_role(app, status, warning):
    app.build()
    digest = md5(b'dummy.dat').hexdigest()
    assert (app.outdir / '_downloads' / digest / 'dummy.dat').exists()
    digest_another = md5(b'another/dummy.dat').hexdigest()
    assert (app.outdir / '_downloads' / digest_another / 'dummy.dat').exists()

    content = (app.outdir / 'index.html').read_text()
    assert (('<li><p><a class="reference download internal" download="" '
             'href="_downloads/%s/dummy.dat">'
             '<code class="xref download docutils literal notranslate">'
             '<span class="pre">dummy.dat</span></code></a></p></li>' % digest)
            in content)
    assert (('<li><p><a class="reference download internal" download="" '
             'href="_downloads/%s/dummy.dat">'
             '<code class="xref download docutils literal notranslate">'
             '<span class="pre">another/dummy.dat</span></code></a></p></li>' %
             digest_another) in content)
    assert ('<li><p><code class="xref download docutils literal notranslate">'
            '<span class="pre">not_found.dat</span></code></p></li>' in content)
    assert ('<li><p><a class="reference download external" download="" '
            'href="http://www.sphinx-doc.org/en/master/_static/sphinxheader.png">'
            '<code class="xref download docutils literal notranslate">'
            '<span class="pre">Sphinx</span> <span class="pre">logo</span>'
            '</code></a></p></li>' in content)


@pytest.mark.sphinx('html', testroot='build-html-translator')
def test_html_translator(app):
    app.build()
    assert app.builder.docwriter.visitor.depart_with_node == 10


@pytest.mark.parametrize("fname,expect", flat_dict({
    'index.html': [
        (".//li[@class='toctree-l3']/a", '1.1.1. Foo A1', True),
        (".//li[@class='toctree-l3']/a", '1.2.1. Foo B1', True),
        (".//li[@class='toctree-l3']/a", '2.1.1. Bar A1', False),
        (".//li[@class='toctree-l3']/a", '2.2.1. Bar B1', False),
    ],
    'foo.html': [
        (".//h1", 'Foo', True),
        (".//h2", 'Foo A', True),
        (".//h3", 'Foo A1', True),
        (".//h2", 'Foo B', True),
        (".//h3", 'Foo B1', True),

        (".//h1//span[@class='section-number']", '1. ', True),
        (".//h2//span[@class='section-number']", '1.1. ', True),
        (".//h3//span[@class='section-number']", '1.1.1. ', True),
        (".//h2//span[@class='section-number']", '1.2. ', True),
        (".//h3//span[@class='section-number']", '1.2.1. ', True),

        (".//div[@class='sphinxsidebarwrapper']//li/a", '1.1. Foo A', True),
        (".//div[@class='sphinxsidebarwrapper']//li/a", '1.1.1. Foo A1', True),
        (".//div[@class='sphinxsidebarwrapper']//li/a", '1.2. Foo B', True),
        (".//div[@class='sphinxsidebarwrapper']//li/a", '1.2.1. Foo B1', True),
    ],
    'bar.html': [
        (".//h1", 'Bar', True),
        (".//h2", 'Bar A', True),
        (".//h2", 'Bar B', True),
        (".//h3", 'Bar B1', True),
        (".//h1//span[@class='section-number']", '2. ', True),
        (".//h2//span[@class='section-number']", '2.1. ', True),
        (".//h2//span[@class='section-number']", '2.2. ', True),
        (".//h3//span[@class='section-number']", '2.2.1. ', True),
        (".//div[@class='sphinxsidebarwrapper']//li/a", '2. Bar', True),
        (".//div[@class='sphinxsidebarwrapper']//li/a", '2.1. Bar A', True),
        (".//div[@class='sphinxsidebarwrapper']//li/a", '2.2. Bar B', True),
        (".//div[@class='sphinxsidebarwrapper']//li/a", '2.2.1. Bar B1', False),
    ],
    'baz.html': [
        (".//h1", 'Baz A', True),
        (".//h1//span[@class='section-number']", '2.1.1. ', True),
    ],
}))
@pytest.mark.sphinx('html', testroot='tocdepth')
@pytest.mark.test_params(shared_result='test_build_html_tocdepth')
def test_tocdepth(app, cached_etree_parse, fname, expect):
    app.build()
    # issue #1251
    check_xpath(cached_etree_parse(app.outdir / fname), fname, *expect)


@pytest.mark.parametrize("fname,expect", flat_dict({
    'index.html': [
        (".//li[@class='toctree-l3']/a", '1.1.1. Foo A1', True),
        (".//li[@class='toctree-l3']/a", '1.2.1. Foo B1', True),
        (".//li[@class='toctree-l3']/a", '2.1.1. Bar A1', False),
        (".//li[@class='toctree-l3']/a", '2.2.1. Bar B1', False),

        # index.rst
        (".//h1", 'test-tocdepth', True),

        # foo.rst
        (".//h2", 'Foo', True),
        (".//h3", 'Foo A', True),
        (".//h4", 'Foo A1', True),
        (".//h3", 'Foo B', True),
        (".//h4", 'Foo B1', True),
        (".//h2//span[@class='section-number']", '1. ', True),
        (".//h3//span[@class='section-number']", '1.1. ', True),
        (".//h4//span[@class='section-number']", '1.1.1. ', True),
        (".//h3//span[@class='section-number']", '1.2. ', True),
        (".//h4//span[@class='section-number']", '1.2.1. ', True),

        # bar.rst
        (".//h2", 'Bar', True),
        (".//h3", 'Bar A', True),
        (".//h3", 'Bar B', True),
        (".//h4", 'Bar B1', True),
        (".//h2//span[@class='section-number']", '2. ', True),
        (".//h3//span[@class='section-number']", '2.1. ', True),
        (".//h3//span[@class='section-number']", '2.2. ', True),
        (".//h4//span[@class='section-number']", '2.2.1. ', True),

        # baz.rst
        (".//h4", 'Baz A', True),
        (".//h4//span[@class='section-number']", '2.1.1. ', True),
    ],
}))
@pytest.mark.sphinx('singlehtml', testroot='tocdepth')
@pytest.mark.test_params(shared_result='test_build_html_tocdepth')
def test_tocdepth_singlehtml(app, cached_etree_parse, fname, expect):
    app.build()
    check_xpath(cached_etree_parse(app.outdir / fname), fname, *expect)


@pytest.mark.sphinx('html', testroot='numfig')
@pytest.mark.test_params(shared_result='test_build_html_numfig')
def test_numfig_disabled_warn(app, warning):
    app.build()
    warnings = warning.getvalue()
    assert 'index.rst:47: WARNING: numfig is disabled. :numref: is ignored.' in warnings
    assert 'index.rst:56: WARNING: invalid numfig_format: invalid' not in warnings
    assert 'index.rst:57: WARNING: invalid numfig_format: Fig %s %s' not in warnings


@pytest.mark.parametrize("fname,expect", flat_dict({
    'index.html': [
        (".//div[@class='figure align-default']/p[@class='caption']/"
         "span[@class='caption-number']", None, True),
        (".//table/caption/span[@class='caption-number']", None, True),
        (".//div[@class='code-block-caption']/"
         "span[@class='caption-number']", None, True),
        (".//li/p/code/span", '^fig1$', True),
        (".//li/p/code/span", '^Figure%s$', True),
        (".//li/p/code/span", '^table-1$', True),
        (".//li/p/code/span", '^Table:%s$', True),
        (".//li/p/code/span", '^CODE_1$', True),
        (".//li/p/code/span", '^Code-%s$', True),
        (".//li/p/a/span", '^Section 1$', True),
        (".//li/p/a/span", '^Section 2.1$', True),
        (".//li/p/code/span", '^Fig.{number}$', True),
        (".//li/p/a/span", '^Sect.1 Foo$', True),
    ],
    'foo.html': [
        (".//div[@class='figure align-default']/p[@class='caption']/"
         "span[@class='caption-number']", None, True),
        (".//table/caption/span[@class='caption-number']", None, True),
        (".//div[@class='code-block-caption']/"
         "span[@class='caption-number']", None, True),
    ],
    'bar.html': [
        (".//div[@class='figure align-default']/p[@class='caption']/"
         "span[@class='caption-number']", None, True),
        (".//table/caption/span[@class='caption-number']", None, True),
        (".//div[@class='code-block-caption']/"
         "span[@class='caption-number']", None, True),
    ],
    'baz.html': [
        (".//div[@class='figure align-default']/p[@class='caption']/"
         "span[@class='caption-number']", None, True),
        (".//table/caption/span[@class='caption-number']", None, True),
        (".//div[@class='code-block-caption']/"
         "span[@class='caption-number']", None, True),
    ],
}))
@pytest.mark.sphinx('html', testroot='numfig')
@pytest.mark.test_params(shared_result='test_build_html_numfig')
def test_numfig_disabled(app, cached_etree_parse, fname, expect):
    app.build()
    check_xpath(cached_etree_parse(app.outdir / fname), fname, *expect)


@pytest.mark.sphinx(
    'html', testroot='numfig',
    srcdir='test_numfig_without_numbered_toctree_warn',
    confoverrides={'numfig': True})
def test_numfig_without_numbered_toctree_warn(app, warning):
    app.build()
    # remove :numbered: option
    index = (app.srcdir / 'index.rst').read_text()
    index = re.sub(':numbered:.*', '', index)
    (app.srcdir / 'index.rst').write_text(index)
    app.builder.build_all()

    warnings = warning.getvalue()
    assert 'index.rst:47: WARNING: numfig is disabled. :numref: is ignored.' not in warnings
    assert 'index.rst:55: WARNING: Failed to create a cross reference. Any number is not assigned: index' in warnings
    assert 'index.rst:56: WARNING: invalid numfig_format: invalid' in warnings
    assert 'index.rst:57: WARNING: invalid numfig_format: Fig %s %s' in warnings


@pytest.mark.parametrize("fname,expect", flat_dict({
    'index.html': [
        (".//div[@class='figure align-default']/p[@class='caption']/"
         "span[@class='caption-number']", '^Fig. 9 $', True),
        (".//div[@class='figure align-default']/p[@class='caption']/"
         "span[@class='caption-number']", '^Fig. 10 $', True),
        (".//table/caption/span[@class='caption-number']",
         '^Table 9 $', True),
        (".//table/caption/span[@class='caption-number']",
         '^Table 10 $', True),
        (".//div[@class='code-block-caption']/"
         "span[@class='caption-number']", '^Listing 9 $', True),
        (".//div[@class='code-block-caption']/"
         "span[@class='caption-number']", '^Listing 10 $', True),
        (".//li/p/a/span", '^Fig. 9$', True),
        (".//li/p/a/span", '^Figure6$', True),
        (".//li/p/a/span", '^Table 9$', True),
        (".//li/p/a/span", '^Table:6$', True),
        (".//li/p/a/span", '^Listing 9$', True),
        (".//li/p/a/span", '^Code-6$', True),
        (".//li/p/code/span", '^foo$', True),
        (".//li/p/code/span", '^bar_a$', True),
        (".//li/p/a/span", '^Fig.9 should be Fig.1$', True),
        (".//li/p/code/span", '^Sect.{number}$', True),
    ],
    'foo.html': [
        (".//div[@class='figure align-default']/p[@class='caption']/"
         "span[@class='caption-number']", '^Fig. 1 $', True),
        (".//div[@class='figure align-default']/p[@class='caption']/"
         "span[@class='caption-number']", '^Fig. 2 $', True),
        (".//div[@class='figure align-default']/p[@class='caption']/"
         "span[@class='caption-number']", '^Fig. 3 $', True),
        (".//div[@class='figure align-default']/p[@class='caption']/"
         "span[@class='caption-number']", '^Fig. 4 $', True),
        (".//table/caption/span[@class='caption-number']",
         '^Table 1 $', True),
        (".//table/caption/span[@class='caption-number']",
         '^Table 2 $', True),
        (".//table/caption/span[@class='caption-number']",
         '^Table 3 $', True),
        (".//table/caption/span[@class='caption-number']",
         '^Table 4 $', True),
        (".//div[@class='code-block-caption']/"
         "span[@class='caption-number']", '^Listing 1 $', True),
        (".//div[@class='code-block-caption']/"
         "span[@class='caption-number']", '^Listing 2 $', True),
        (".//div[@class='code-block-caption']/"
         "span[@class='caption-number']", '^Listing 3 $', True),
        (".//div[@class='code-block-caption']/"
         "span[@class='caption-number']", '^Listing 4 $', True),
    ],
    'bar.html': [
        (".//div[@class='figure align-default']/p[@class='caption']/"
         "span[@class='caption-number']", '^Fig. 5 $', True),
        (".//div[@class='figure align-default']/p[@class='caption']/"
         "span[@class='caption-number']", '^Fig. 7 $', True),
        (".//div[@class='figure align-default']/p[@class='caption']/"
         "span[@class='caption-number']", '^Fig. 8 $', True),
        (".//table/caption/span[@class='caption-number']",
         '^Table 5 $', True),
        (".//table/caption/span[@class='caption-number']",
         '^Table 7 $', True),
        (".//table/caption/span[@class='caption-number']",
         '^Table 8 $', True),
        (".//div[@class='code-block-caption']/"
         "span[@class='caption-number']", '^Listing 5 $', True),
        (".//div[@class='code-block-caption']/"
         "span[@class='caption-number']", '^Listing 7 $', True),
        (".//div[@class='code-block-caption']/"
         "span[@class='caption-number']", '^Listing 8 $', True),
    ],
    'baz.html': [
        (".//div[@class='figure align-default']/p[@class='caption']/"
         "span[@class='caption-number']", '^Fig. 6 $', True),
        (".//table/caption/span[@class='caption-number']",
         '^Table 6 $', True),
        (".//div[@class='code-block-caption']/"
         "span[@class='caption-number']", '^Listing 6 $', True),
    ],
}))
@pytest.mark.sphinx(
    'html', testroot='numfig',
    srcdir='test_numfig_without_numbered_toctree',
    confoverrides={'numfig': True})
def test_numfig_without_numbered_toctree(app, cached_etree_parse, fname, expect):
    # remove :numbered: option
    index = (app.srcdir / 'index.rst').read_text()
    index = re.sub(':numbered:.*', '', index)
    (app.srcdir / 'index.rst').write_text(index)

    if not app.outdir.listdir():
        app.build()
    check_xpath(cached_etree_parse(app.outdir / fname), fname, *expect)


@pytest.mark.sphinx('html', testroot='numfig', confoverrides={'numfig': True})
@pytest.mark.test_params(shared_result='test_build_html_numfig_on')
def test_numfig_with_numbered_toctree_warn(app, warning):
    app.build()
    warnings = warning.getvalue()
    assert 'index.rst:47: WARNING: numfig is disabled. :numref: is ignored.' not in warnings
    assert 'index.rst:55: WARNING: Failed to create a cross reference. Any number is not assigned: index' in warnings
    assert 'index.rst:56: WARNING: invalid numfig_format: invalid' in warnings
    assert 'index.rst:57: WARNING: invalid numfig_format: Fig %s %s' in warnings


@pytest.mark.parametrize("fname,expect", flat_dict({
    'index.html': [
        (".//div[@class='figure align-default']/p[@class='caption']/"
         "span[@class='caption-number']", '^Fig. 1 $', True),
        (".//div[@class='figure align-default']/p[@class='caption']/"
         "span[@class='caption-number']", '^Fig. 2 $', True),
        (".//table/caption/span[@class='caption-number']",
         '^Table 1 $', True),
        (".//table/caption/span[@class='caption-number']",
         '^Table 2 $', True),
        (".//div[@class='code-block-caption']/"
         "span[@class='caption-number']", '^Listing 1 $', True),
        (".//div[@class='code-block-caption']/"
         "span[@class='caption-number']", '^Listing 2 $', True),
        (".//li/p/a/span", '^Fig. 1$', True),
        (".//li/p/a/span", '^Figure2.2$', True),
        (".//li/p/a/span", '^Table 1$', True),
        (".//li/p/a/span", '^Table:2.2$', True),
        (".//li/p/a/span", '^Listing 1$', True),
        (".//li/p/a/span", '^Code-2.2$', True),
        (".//li/p/a/span", '^Section.1$', True),
        (".//li/p/a/span", '^Section.2.1$', True),
        (".//li/p/a/span", '^Fig.1 should be Fig.1$', True),
        (".//li/p/a/span", '^Sect.1 Foo$', True),
    ],
    'foo.html': [
        (".//div[@class='figure align-default']/p[@class='caption']/"
         "span[@class='caption-number']", '^Fig. 1.1 $', True),
        (".//div[@class='figure align-default']/p[@class='caption']/"
         "span[@class='caption-number']", '^Fig. 1.2 $', True),
        (".//div[@class='figure align-default']/p[@class='caption']/"
         "span[@class='caption-number']", '^Fig. 1.3 $', True),
        (".//div[@class='figure align-default']/p[@class='caption']/"
         "span[@class='caption-number']", '^Fig. 1.4 $', True),
        (".//table/caption/span[@class='caption-number']",
         '^Table 1.1 $', True),
        (".//table/caption/span[@class='caption-number']",
         '^Table 1.2 $', True),
        (".//table/caption/span[@class='caption-number']",
         '^Table 1.3 $', True),
        (".//table/caption/span[@class='caption-number']",
         '^Table 1.4 $', True),
        (".//div[@class='code-block-caption']/"
         "span[@class='caption-number']", '^Listing 1.1 $', True),
        (".//div[@class='code-block-caption']/"
         "span[@class='caption-number']", '^Listing 1.2 $', True),
        (".//div[@class='code-block-caption']/"
         "span[@class='caption-number']", '^Listing 1.3 $', True),
        (".//div[@class='code-block-caption']/"
         "span[@class='caption-number']", '^Listing 1.4 $', True),
    ],
    'bar.html': [
        (".//div[@class='figure align-default']/p[@class='caption']/"
         "span[@class='caption-number']", '^Fig. 2.1 $', True),
        (".//div[@class='figure align-default']/p[@class='caption']/"
         "span[@class='caption-number']", '^Fig. 2.3 $', True),
        (".//div[@class='figure align-default']/p[@class='caption']/"
         "span[@class='caption-number']", '^Fig. 2.4 $', True),
        (".//table/caption/span[@class='caption-number']",
         '^Table 2.1 $', True),
        (".//table/caption/span[@class='caption-number']",
         '^Table 2.3 $', True),
        (".//table/caption/span[@class='caption-number']",
         '^Table 2.4 $', True),
        (".//div[@class='code-block-caption']/"
         "span[@class='caption-number']", '^Listing 2.1 $', True),
        (".//div[@class='code-block-caption']/"
         "span[@class='caption-number']", '^Listing 2.3 $', True),
        (".//div[@class='code-block-caption']/"
         "span[@class='caption-number']", '^Listing 2.4 $', True),
    ],
    'baz.html': [
        (".//div[@class='figure align-default']/p[@class='caption']/"
         "span[@class='caption-number']", '^Fig. 2.2 $', True),
        (".//table/caption/span[@class='caption-number']",
         '^Table 2.2 $', True),
        (".//div[@class='code-block-caption']/"
         "span[@class='caption-number']", '^Listing 2.2 $', True),
    ],
}))
@pytest.mark.sphinx('html', testroot='numfig', confoverrides={'numfig': True})
@pytest.mark.test_params(shared_result='test_build_html_numfig_on')
def test_numfig_with_numbered_toctree(app, cached_etree_parse, fname, expect):
    app.build()
    check_xpath(cached_etree_parse(app.outdir / fname), fname, *expect)


@pytest.mark.sphinx('html', testroot='numfig', confoverrides={
    'numfig': True,
    'numfig_format': {'figure': 'Figure:%s',
                      'table': 'Tab_%s',
                      'code-block': 'Code-%s',
                      'section': 'SECTION-%s'}})
@pytest.mark.test_params(shared_result='test_build_html_numfig_format_warn')
def test_numfig_with_prefix_warn(app, warning):
    app.build()
    warnings = warning.getvalue()
    assert 'index.rst:47: WARNING: numfig is disabled. :numref: is ignored.' not in warnings
    assert 'index.rst:55: WARNING: Failed to create a cross reference. Any number is not assigned: index' in warnings
    assert 'index.rst:56: WARNING: invalid numfig_format: invalid' in warnings
    assert 'index.rst:57: WARNING: invalid numfig_format: Fig %s %s' in warnings


@pytest.mark.parametrize("fname,expect", flat_dict({
    'index.html': [
        (".//div[@class='figure align-default']/p[@class='caption']/"
         "span[@class='caption-number']", '^Figure:1 $', True),
        (".//div[@class='figure align-default']/p[@class='caption']/"
         "span[@class='caption-number']", '^Figure:2 $', True),
        (".//table/caption/span[@class='caption-number']",
         '^Tab_1 $', True),
        (".//table/caption/span[@class='caption-number']",
         '^Tab_2 $', True),
        (".//div[@class='code-block-caption']/"
         "span[@class='caption-number']", '^Code-1 $', True),
        (".//div[@class='code-block-caption']/"
         "span[@class='caption-number']", '^Code-2 $', True),
        (".//li/p/a/span", '^Figure:1$', True),
        (".//li/p/a/span", '^Figure2.2$', True),
        (".//li/p/a/span", '^Tab_1$', True),
        (".//li/p/a/span", '^Table:2.2$', True),
        (".//li/p/a/span", '^Code-1$', True),
        (".//li/p/a/span", '^Code-2.2$', True),
        (".//li/p/a/span", '^SECTION-1$', True),
        (".//li/p/a/span", '^SECTION-2.1$', True),
        (".//li/p/a/span", '^Fig.1 should be Fig.1$', True),
        (".//li/p/a/span", '^Sect.1 Foo$', True),
    ],
    'foo.html': [
        (".//div[@class='figure align-default']/p[@class='caption']/"
         "span[@class='caption-number']", '^Figure:1.1 $', True),
        (".//div[@class='figure align-default']/p[@class='caption']/"
         "span[@class='caption-number']", '^Figure:1.2 $', True),
        (".//div[@class='figure align-default']/p[@class='caption']/"
         "span[@class='caption-number']", '^Figure:1.3 $', True),
        (".//div[@class='figure align-default']/p[@class='caption']/"
         "span[@class='caption-number']", '^Figure:1.4 $', True),
        (".//table/caption/span[@class='caption-number']",
         '^Tab_1.1 $', True),
        (".//table/caption/span[@class='caption-number']",
         '^Tab_1.2 $', True),
        (".//table/caption/span[@class='caption-number']",
         '^Tab_1.3 $', True),
        (".//table/caption/span[@class='caption-number']",
         '^Tab_1.4 $', True),
        (".//div[@class='code-block-caption']/"
         "span[@class='caption-number']", '^Code-1.1 $', True),
        (".//div[@class='code-block-caption']/"
         "span[@class='caption-number']", '^Code-1.2 $', True),
        (".//div[@class='code-block-caption']/"
         "span[@class='caption-number']", '^Code-1.3 $', True),
        (".//div[@class='code-block-caption']/"
         "span[@class='caption-number']", '^Code-1.4 $', True),
    ],
    'bar.html': [
        (".//div[@class='figure align-default']/p[@class='caption']/"
         "span[@class='caption-number']", '^Figure:2.1 $', True),
        (".//div[@class='figure align-default']/p[@class='caption']/"
         "span[@class='caption-number']", '^Figure:2.3 $', True),
        (".//div[@class='figure align-default']/p[@class='caption']/"
         "span[@class='caption-number']", '^Figure:2.4 $', True),
        (".//table/caption/span[@class='caption-number']",
         '^Tab_2.1 $', True),
        (".//table/caption/span[@class='caption-number']",
         '^Tab_2.3 $', True),
        (".//table/caption/span[@class='caption-number']",
         '^Tab_2.4 $', True),
        (".//div[@class='code-block-caption']/"
         "span[@class='caption-number']", '^Code-2.1 $', True),
        (".//div[@class='code-block-caption']/"
         "span[@class='caption-number']", '^Code-2.3 $', True),
        (".//div[@class='code-block-caption']/"
         "span[@class='caption-number']", '^Code-2.4 $', True),
    ],
    'baz.html': [
        (".//div[@class='figure align-default']/p[@class='caption']/"
         "span[@class='caption-number']", '^Figure:2.2 $', True),
        (".//table/caption/span[@class='caption-number']",
         '^Tab_2.2 $', True),
        (".//div[@class='code-block-caption']/"
         "span[@class='caption-number']", '^Code-2.2 $', True),
    ],
}))
@pytest.mark.sphinx('html', testroot='numfig',
                    confoverrides={'numfig': True,
                                   'numfig_format': {'figure': 'Figure:%s',
                                                     'table': 'Tab_%s',
                                                     'code-block': 'Code-%s',
                                                     'section': 'SECTION-%s'}})
@pytest.mark.test_params(shared_result='test_build_html_numfig_format_warn')
def test_numfig_with_prefix(app, cached_etree_parse, fname, expect):
    app.build()
    check_xpath(cached_etree_parse(app.outdir / fname), fname, *expect)


@pytest.mark.sphinx('html', testroot='numfig',
                    confoverrides={'numfig': True, 'numfig_secnum_depth': 2})
@pytest.mark.test_params(shared_result='test_build_html_numfig_depth_2')
def test_numfig_with_secnum_depth_warn(app, warning):
    app.build()
    warnings = warning.getvalue()
    assert 'index.rst:47: WARNING: numfig is disabled. :numref: is ignored.' not in warnings
    assert 'index.rst:55: WARNING: Failed to create a cross reference. Any number is not assigned: index' in warnings
    assert 'index.rst:56: WARNING: invalid numfig_format: invalid' in warnings
    assert 'index.rst:57: WARNING: invalid numfig_format: Fig %s %s' in warnings


@pytest.mark.parametrize("fname,expect", flat_dict({
    'index.html': [
        (".//div[@class='figure align-default']/p[@class='caption']/"
         "span[@class='caption-number']", '^Fig. 1 $', True),
        (".//div[@class='figure align-default']/p[@class='caption']/"
         "span[@class='caption-number']", '^Fig. 2 $', True),
        (".//table/caption/span[@class='caption-number']",
         '^Table 1 $', True),
        (".//table/caption/span[@class='caption-number']",
         '^Table 2 $', True),
        (".//div[@class='code-block-caption']/"
         "span[@class='caption-number']", '^Listing 1 $', True),
        (".//div[@class='code-block-caption']/"
         "span[@class='caption-number']", '^Listing 2 $', True),
        (".//li/p/a/span", '^Fig. 1$', True),
        (".//li/p/a/span", '^Figure2.1.2$', True),
        (".//li/p/a/span", '^Table 1$', True),
        (".//li/p/a/span", '^Table:2.1.2$', True),
        (".//li/p/a/span", '^Listing 1$', True),
        (".//li/p/a/span", '^Code-2.1.2$', True),
        (".//li/p/a/span", '^Section.1$', True),
        (".//li/p/a/span", '^Section.2.1$', True),
        (".//li/p/a/span", '^Fig.1 should be Fig.1$', True),
        (".//li/p/a/span", '^Sect.1 Foo$', True),
    ],
    'foo.html': [
        (".//div[@class='figure align-default']/p[@class='caption']/"
         "span[@class='caption-number']", '^Fig. 1.1 $', True),
        (".//div[@class='figure align-default']/p[@class='caption']/"
         "span[@class='caption-number']", '^Fig. 1.1.1 $', True),
        (".//div[@class='figure align-default']/p[@class='caption']/"
         "span[@class='caption-number']", '^Fig. 1.1.2 $', True),
        (".//div[@class='figure align-default']/p[@class='caption']/"
         "span[@class='caption-number']", '^Fig. 1.2.1 $', True),
        (".//table/caption/span[@class='caption-number']",
         '^Table 1.1 $', True),
        (".//table/caption/span[@class='caption-number']",
         '^Table 1.1.1 $', True),
        (".//table/caption/span[@class='caption-number']",
         '^Table 1.1.2 $', True),
        (".//table/caption/span[@class='caption-number']",
         '^Table 1.2.1 $', True),
        (".//div[@class='code-block-caption']/"
         "span[@class='caption-number']", '^Listing 1.1 $', True),
        (".//div[@class='code-block-caption']/"
         "span[@class='caption-number']", '^Listing 1.1.1 $', True),
        (".//div[@class='code-block-caption']/"
         "span[@class='caption-number']", '^Listing 1.1.2 $', True),
        (".//div[@class='code-block-caption']/"
         "span[@class='caption-number']", '^Listing 1.2.1 $', True),
    ],
    'bar.html': [
        (".//div[@class='figure align-default']/p[@class='caption']/"
         "span[@class='caption-number']", '^Fig. 2.1.1 $', True),
        (".//div[@class='figure align-default']/p[@class='caption']/"
         "span[@class='caption-number']", '^Fig. 2.1.3 $', True),
        (".//div[@class='figure align-default']/p[@class='caption']/"
         "span[@class='caption-number']", '^Fig. 2.2.1 $', True),
        (".//table/caption/span[@class='caption-number']",
         '^Table 2.1.1 $', True),
        (".//table/caption/span[@class='caption-number']",
         '^Table 2.1.3 $', True),
        (".//table/caption/span[@class='caption-number']",
         '^Table 2.2.1 $', True),
        (".//div[@class='code-block-caption']/"
         "span[@class='caption-number']", '^Listing 2.1.1 $', True),
        (".//div[@class='code-block-caption']/"
         "span[@class='caption-number']", '^Listing 2.1.3 $', True),
        (".//div[@class='code-block-caption']/"
         "span[@class='caption-number']", '^Listing 2.2.1 $', True),
    ],
    'baz.html': [
        (".//div[@class='figure align-default']/p[@class='caption']/"
         "span[@class='caption-number']", '^Fig. 2.1.2 $', True),
        (".//table/caption/span[@class='caption-number']",
         '^Table 2.1.2 $', True),
        (".//div[@class='code-block-caption']/"
         "span[@class='caption-number']", '^Listing 2.1.2 $', True),
    ],
}))
@pytest.mark.sphinx('html', testroot='numfig',
                    confoverrides={'numfig': True,
                                   'numfig_secnum_depth': 2})
@pytest.mark.test_params(shared_result='test_build_html_numfig_depth_2')
def test_numfig_with_secnum_depth(app, cached_etree_parse, fname, expect):
    app.build()
    check_xpath(cached_etree_parse(app.outdir / fname), fname, *expect)


@pytest.mark.parametrize("fname,expect", flat_dict({
    'index.html': [
        (".//div[@class='figure align-default']/p[@class='caption']/"
         "span[@class='caption-number']", '^Fig. 1 $', True),
        (".//div[@class='figure align-default']/p[@class='caption']/"
         "span[@class='caption-number']", '^Fig. 2 $', True),
        (".//table/caption/span[@class='caption-number']",
         '^Table 1 $', True),
        (".//table/caption/span[@class='caption-number']",
         '^Table 2 $', True),
        (".//div[@class='code-block-caption']/"
         "span[@class='caption-number']", '^Listing 1 $', True),
        (".//div[@class='code-block-caption']/"
         "span[@class='caption-number']", '^Listing 2 $', True),
        (".//li/p/a/span", '^Fig. 1$', True),
        (".//li/p/a/span", '^Figure2.2$', True),
        (".//li/p/a/span", '^Table 1$', True),
        (".//li/p/a/span", '^Table:2.2$', True),
        (".//li/p/a/span", '^Listing 1$', True),
        (".//li/p/a/span", '^Code-2.2$', True),
        (".//li/p/a/span", '^Section.1$', True),
        (".//li/p/a/span", '^Section.2.1$', True),
        (".//li/p/a/span", '^Fig.1 should be Fig.1$', True),
        (".//li/p/a/span", '^Sect.1 Foo$', True),
        (".//div[@class='figure align-default']/p[@class='caption']/"
         "span[@class='caption-number']", '^Fig. 1.1 $', True),
        (".//div[@class='figure align-default']/p[@class='caption']/"
         "span[@class='caption-number']", '^Fig. 1.2 $', True),
        (".//div[@class='figure align-default']/p[@class='caption']/"
         "span[@class='caption-number']", '^Fig. 1.3 $', True),
        (".//div[@class='figure align-default']/p[@class='caption']/"
         "span[@class='caption-number']", '^Fig. 1.4 $', True),
        (".//table/caption/span[@class='caption-number']",
         '^Table 1.1 $', True),
        (".//table/caption/span[@class='caption-number']",
         '^Table 1.2 $', True),
        (".//table/caption/span[@class='caption-number']",
         '^Table 1.3 $', True),
        (".//table/caption/span[@class='caption-number']",
         '^Table 1.4 $', True),
        (".//div[@class='code-block-caption']/"
         "span[@class='caption-number']", '^Listing 1.1 $', True),
        (".//div[@class='code-block-caption']/"
         "span[@class='caption-number']", '^Listing 1.2 $', True),
        (".//div[@class='code-block-caption']/"
         "span[@class='caption-number']", '^Listing 1.3 $', True),
        (".//div[@class='code-block-caption']/"
         "span[@class='caption-number']", '^Listing 1.4 $', True),
        (".//div[@class='figure align-default']/p[@class='caption']/"
         "span[@class='caption-number']", '^Fig. 2.1 $', True),
        (".//div[@class='figure align-default']/p[@class='caption']/"
         "span[@class='caption-number']", '^Fig. 2.3 $', True),
        (".//div[@class='figure align-default']/p[@class='caption']/"
         "span[@class='caption-number']", '^Fig. 2.4 $', True),
        (".//table/caption/span[@class='caption-number']",
         '^Table 2.1 $', True),
        (".//table/caption/span[@class='caption-number']",
         '^Table 2.3 $', True),
        (".//table/caption/span[@class='caption-number']",
         '^Table 2.4 $', True),
        (".//div[@class='code-block-caption']/"
         "span[@class='caption-number']", '^Listing 2.1 $', True),
        (".//div[@class='code-block-caption']/"
         "span[@class='caption-number']", '^Listing 2.3 $', True),
        (".//div[@class='code-block-caption']/"
         "span[@class='caption-number']", '^Listing 2.4 $', True),
        (".//div[@class='figure align-default']/p[@class='caption']/"
         "span[@class='caption-number']", '^Fig. 2.2 $', True),
        (".//table/caption/span[@class='caption-number']",
         '^Table 2.2 $', True),
        (".//div[@class='code-block-caption']/"
         "span[@class='caption-number']", '^Listing 2.2 $', True),
    ],
}))
@pytest.mark.sphinx('singlehtml', testroot='numfig', confoverrides={'numfig': True})
@pytest.mark.test_params(shared_result='test_build_html_numfig_on')
def test_numfig_with_singlehtml(app, cached_etree_parse, fname, expect):
    app.build()
    check_xpath(cached_etree_parse(app.outdir / fname), fname, *expect)


@pytest.mark.parametrize("fname,expect", flat_dict({
    'index.html': [
        (".//div[@class='figure align-default']/p[@class='caption']"
         "/span[@class='caption-number']", "Fig. 1", True),
        (".//div[@class='figure align-default']/p[@class='caption']"
         "/span[@class='caption-number']", "Fig. 2", True),
        (".//div[@class='figure align-default']/p[@class='caption']"
         "/span[@class='caption-number']", "Fig. 3", True),
        (".//div//span[@class='caption-number']", "No.1 ", True),
        (".//div//span[@class='caption-number']", "No.2 ", True),
        (".//li/p/a/span", 'Fig. 1', True),
        (".//li/p/a/span", 'Fig. 2', True),
        (".//li/p/a/span", 'Fig. 3', True),
        (".//li/p/a/span", 'No.1', True),
        (".//li/p/a/span", 'No.2', True),
    ],
}))
@pytest.mark.sphinx('html', testroot='add_enumerable_node',
                    srcdir='test_enumerable_node')
def test_enumerable_node(app, cached_etree_parse, fname, expect):
    app.build()
    check_xpath(cached_etree_parse(app.outdir / fname), fname, *expect)


@pytest.mark.sphinx('html', testroot='html_assets')
def test_html_assets(app):
    app.builder.build_all()

    # exclude_path and its family
    assert not (app.outdir / 'static' / 'index.html').exists()
    assert not (app.outdir / 'extra' / 'index.html').exists()

    # html_static_path
    assert not (app.outdir / '_static' / '.htaccess').exists()
    assert not (app.outdir / '_static' / '.htpasswd').exists()
    assert (app.outdir / '_static' / 'API.html').exists()
    assert (app.outdir / '_static' / 'API.html').read_text() == 'Sphinx-1.4.4'
    assert (app.outdir / '_static' / 'css' / 'style.css').exists()
    assert (app.outdir / '_static' / 'js' / 'custom.js').exists()
    assert (app.outdir / '_static' / 'rimg.png').exists()
    assert not (app.outdir / '_static' / '_build' / 'index.html').exists()
    assert (app.outdir / '_static' / 'background.png').exists()
    assert not (app.outdir / '_static' / 'subdir' / '.htaccess').exists()
    assert not (app.outdir / '_static' / 'subdir' / '.htpasswd').exists()

    # html_extra_path
    assert (app.outdir / '.htaccess').exists()
    assert not (app.outdir / '.htpasswd').exists()
    assert (app.outdir / 'API.html_t').exists()
    assert (app.outdir / 'css/style.css').exists()
    assert (app.outdir / 'rimg.png').exists()
    assert not (app.outdir / '_build' / 'index.html').exists()
    assert (app.outdir / 'background.png').exists()
    assert (app.outdir / 'subdir' / '.htaccess').exists()
    assert not (app.outdir / 'subdir' / '.htpasswd').exists()

    # html_css_files
    content = (app.outdir / 'index.html').read_text()
    assert '<link rel="stylesheet" type="text/css" href="_static/css/style.css" />' in content
    assert ('<link media="print" rel="stylesheet" title="title" type="text/css" '
            'href="https://example.com/custom.css" />' in content)

    # html_js_files
    assert '<script src="_static/js/custom.js"></script>' in content
    assert ('<script async="async" src="https://example.com/script.js">'
            '</script>' in content)


@pytest.mark.sphinx('html', testroot='html_assets')
def test_assets_order(app):
    app.add_css_file('normal.css')
    app.add_css_file('early.css', priority=100)
    app.add_css_file('late.css', priority=750)
    app.add_css_file('lazy.css', priority=900)
    app.add_js_file('normal.js')
    app.add_js_file('early.js', priority=100)
    app.add_js_file('late.js', priority=750)
    app.add_js_file('lazy.js', priority=900)

    app.builder.build_all()
    content = (app.outdir / 'index.html').read_text()

    # css_files
<<<<<<< HEAD
    expected = ['_static/early.css', '_static/pygments.css', '_static/alabaster.css',
                '_static/normal.css', '_static/late.css', '_static/css/style.css',
                'https://example.com/custom.css', '_static/lazy.css']
=======
    expected = ['_static/pygments.css', '_static/alabaster.css', '_static/early.css',
                'https://example.com/custom.css', '_static/normal.css', '_static/late.css',
                '_static/css/style.css', '_static/lazy.css']
>>>>>>> d9569a84
    pattern = '.*'.join('href="%s"' % f for f in expected)
    assert re.search(pattern, content, re.S)

    # js_files
    expected = ['_static/early.js', '_static/jquery.js', '_static/underscore.js',
                '_static/doctools.js', 'https://example.com/script.js', '_static/normal.js',
                '_static/late.js', '_static/js/custom.js', '_static/lazy.js']
    pattern = '.*'.join('src="%s"' % f for f in expected)
    assert re.search(pattern, content, re.S)


@pytest.mark.sphinx('html', testroot='basic', confoverrides={'html_copy_source': False})
def test_html_copy_source(app):
    app.builder.build_all()
    assert not (app.outdir / '_sources' / 'index.rst.txt').exists()


@pytest.mark.sphinx('html', testroot='basic', confoverrides={'html_sourcelink_suffix': '.txt'})
def test_html_sourcelink_suffix(app):
    app.builder.build_all()
    assert (app.outdir / '_sources' / 'index.rst.txt').exists()


@pytest.mark.sphinx('html', testroot='basic', confoverrides={'html_sourcelink_suffix': '.rst'})
def test_html_sourcelink_suffix_same(app):
    app.builder.build_all()
    assert (app.outdir / '_sources' / 'index.rst').exists()


@pytest.mark.sphinx('html', testroot='basic', confoverrides={'html_sourcelink_suffix': ''})
def test_html_sourcelink_suffix_empty(app):
    app.builder.build_all()
    assert (app.outdir / '_sources' / 'index.rst').exists()


@pytest.mark.sphinx('html', testroot='html_entity')
def test_html_entity(app):
    app.builder.build_all()
    valid_entities = {'amp', 'lt', 'gt', 'quot', 'apos'}
    content = (app.outdir / 'index.html').read_text()
    for entity in re.findall(r'&([a-z]+);', content, re.M):
        assert entity not in valid_entities


@pytest.mark.sphinx('html', testroot='basic')
@pytest.mark.xfail(os.name != 'posix', reason="Not working on windows")
def test_html_inventory(app):
    app.builder.build_all()
    with open(app.outdir / 'objects.inv', 'rb') as f:
        invdata = InventoryFile.load(f, 'https://www.google.com', os.path.join)
    assert set(invdata.keys()) == {'std:label', 'std:doc'}
    assert set(invdata['std:label'].keys()) == {'modindex',
                                                'py-modindex',
                                                'genindex',
                                                'search'}
    assert invdata['std:label']['modindex'] == ('Python',
                                                '',
                                                'https://www.google.com/py-modindex.html',
                                                'Module Index')
    assert invdata['std:label']['py-modindex'] == ('Python',
                                                   '',
                                                   'https://www.google.com/py-modindex.html',
                                                   'Python Module Index')
    assert invdata['std:label']['genindex'] == ('Python',
                                                '',
                                                'https://www.google.com/genindex.html',
                                                'Index')
    assert invdata['std:label']['search'] == ('Python',
                                              '',
                                              'https://www.google.com/search.html',
                                              'Search Page')
    assert set(invdata['std:doc'].keys()) == {'index'}
    assert invdata['std:doc']['index'] == ('Python',
                                           '',
                                           'https://www.google.com/index.html',
                                           'The basic Sphinx documentation for testing')


@pytest.mark.sphinx('html', testroot='images', confoverrides={'html_sourcelink_suffix': ''})
def test_html_anchor_for_figure(app):
    app.builder.build_all()
    content = (app.outdir / 'index.html').read_text()
    assert ('<p class="caption"><span class="caption-text">The caption of pic</span>'
            '<a class="headerlink" href="#id1" title="Permalink to this image">¶</a></p>'
            in content)


@pytest.mark.sphinx('html', testroot='directives-raw')
def test_html_raw_directive(app, status, warning):
    app.builder.build_all()
    result = (app.outdir / 'index.html').read_text()

    # standard case
    assert 'standalone raw directive (HTML)' in result
    assert 'standalone raw directive (LaTeX)' not in result

    # with substitution
    assert '<p>HTML: abc def ghi</p>' in result
    assert '<p>LaTeX: abc  ghi</p>' in result


@pytest.mark.parametrize("fname,expect", flat_dict({
    'index.html': [
        (".//link[@href='_static/persistent.css']"
         "[@rel='stylesheet']", '', True),
        (".//link[@href='_static/default.css']"
         "[@rel='stylesheet']"
         "[@title='Default']", '', True),
        (".//link[@href='_static/alternate1.css']"
         "[@rel='alternate stylesheet']"
         "[@title='Alternate']", '', True),
        (".//link[@href='_static/alternate2.css']"
         "[@rel='alternate stylesheet']", '', True),
        (".//link[@href='_static/more_persistent.css']"
         "[@rel='stylesheet']", '', True),
        (".//link[@href='_static/more_default.css']"
         "[@rel='stylesheet']"
         "[@title='Default']", '', True),
        (".//link[@href='_static/more_alternate1.css']"
         "[@rel='alternate stylesheet']"
         "[@title='Alternate']", '', True),
        (".//link[@href='_static/more_alternate2.css']"
         "[@rel='alternate stylesheet']", '', True),
    ],
}))
@pytest.mark.sphinx('html', testroot='stylesheets')
def test_alternate_stylesheets(app, cached_etree_parse, fname, expect):
    app.build()
    check_xpath(cached_etree_parse(app.outdir / fname), fname, *expect)


@pytest.mark.sphinx('html', testroot='html_style')
def test_html_style(app, status, warning):
    app.build()
    result = (app.outdir / 'index.html').read_text()
    assert '<link rel="stylesheet" type="text/css" href="_static/default.css" />' in result
    assert ('<link rel="stylesheet" type="text/css" href="_static/alabaster.css" />'
            not in result)


@pytest.mark.sphinx('html', testroot='images')
def test_html_remote_images(app, status, warning):
    app.builder.build_all()

    result = (app.outdir / 'index.html').read_text()
    assert ('<img alt="https://www.python.org/static/img/python-logo.png" '
            'src="https://www.python.org/static/img/python-logo.png" />' in result)
    assert not (app.outdir / 'python-logo.png').exists()


@pytest.mark.sphinx('html', testroot='basic')
def test_html_sidebar(app, status, warning):
    ctx = {}

    # default for alabaster
    app.builder.build_all()
    result = (app.outdir / 'index.html').read_text()
    assert ('<div class="sphinxsidebar" role="navigation" '
            'aria-label="main navigation">' in result)
    assert '<h1 class="logo"><a href="#">Python</a></h1>' in result
    assert '<h3>Navigation</h3>' in result
    assert '<h3>Related Topics</h3>' in result
    assert '<h3 id="searchlabel">Quick search</h3>' in result

    app.builder.add_sidebars('index', ctx)
    assert ctx['sidebars'] == ['about.html', 'navigation.html', 'relations.html',
                               'searchbox.html', 'donate.html']

    # only relations.html
    app.config.html_sidebars = {'**': ['relations.html']}
    app.builder.build_all()
    result = (app.outdir / 'index.html').read_text()
    assert ('<div class="sphinxsidebar" role="navigation" '
            'aria-label="main navigation">' in result)
    assert '<h1 class="logo"><a href="#">Python</a></h1>' not in result
    assert '<h3>Navigation</h3>' not in result
    assert '<h3>Related Topics</h3>' in result
    assert '<h3 id="searchlabel">Quick search</h3>' not in result

    app.builder.add_sidebars('index', ctx)
    assert ctx['sidebars'] == ['relations.html']

    # no sidebars
    app.config.html_sidebars = {'**': []}
    app.builder.build_all()
    result = (app.outdir / 'index.html').read_text()
    assert ('<div class="sphinxsidebar" role="navigation" '
            'aria-label="main navigation">' not in result)
    assert '<h1 class="logo"><a href="#">Python</a></h1>' not in result
    assert '<h3>Navigation</h3>' not in result
    assert '<h3>Related Topics</h3>' not in result
    assert '<h3 id="searchlabel">Quick search</h3>' not in result

    app.builder.add_sidebars('index', ctx)
    assert ctx['sidebars'] == []


@pytest.mark.parametrize('fname,expect', flat_dict({
    'index.html': [(".//em/a[@href='https://example.com/man.1']", "", True),
                   (".//em/a[@href='https://example.com/ls.1']", "", True),
                   (".//em/a[@href='https://example.com/sphinx.']", "", True)]

}))
@pytest.mark.sphinx('html', testroot='manpage_url', confoverrides={
    'manpages_url': 'https://example.com/{page}.{section}'})
@pytest.mark.test_params(shared_result='test_build_html_manpage_url')
def test_html_manpage(app, cached_etree_parse, fname, expect):
    app.build()
    check_xpath(cached_etree_parse(app.outdir / fname), fname, *expect)


@pytest.mark.sphinx('html', testroot='toctree-glob',
                    confoverrides={'html_baseurl': 'https://example.com/'})
def test_html_baseurl(app, status, warning):
    app.build()

    result = (app.outdir / 'index.html').read_text()
    assert '<link rel="canonical" href="https://example.com/index.html" />' in result

    result = (app.outdir / 'qux' / 'index.html').read_text()
    assert '<link rel="canonical" href="https://example.com/qux/index.html" />' in result


@pytest.mark.sphinx('html', testroot='toctree-glob',
                    confoverrides={'html_baseurl': 'https://example.com/subdir',
                                   'html_file_suffix': '.htm'})
def test_html_baseurl_and_html_file_suffix(app, status, warning):
    app.build()

    result = (app.outdir / 'index.htm').read_text()
    assert '<link rel="canonical" href="https://example.com/subdir/index.htm" />' in result

    result = (app.outdir / 'qux' / 'index.htm').read_text()
    assert '<link rel="canonical" href="https://example.com/subdir/qux/index.htm" />' in result


@pytest.mark.sphinx('html', testroot='basic')
def test_default_html_math_renderer(app, status, warning):
    assert app.builder.math_renderer_name == 'mathjax'


@pytest.mark.sphinx('html', testroot='basic',
                    confoverrides={'extensions': ['sphinx.ext.mathjax']})
def test_html_math_renderer_is_mathjax(app, status, warning):
    assert app.builder.math_renderer_name == 'mathjax'


@pytest.mark.sphinx('html', testroot='basic',
                    confoverrides={'extensions': ['sphinx.ext.imgmath']})
def test_html_math_renderer_is_imgmath(app, status, warning):
    assert app.builder.math_renderer_name == 'imgmath'


@pytest.mark.sphinx('html', testroot='basic',
                    confoverrides={'extensions': ['sphinxcontrib.jsmath',
                                                  'sphinx.ext.imgmath']})
def test_html_math_renderer_is_duplicated(make_app, app_params):
    try:
        args, kwargs = app_params
        make_app(*args, **kwargs)
        assert False
    except ConfigError as exc:
        assert str(exc) == ('Many math_renderers are registered. '
                            'But no math_renderer is selected.')


@pytest.mark.sphinx('html', testroot='basic',
                    confoverrides={'extensions': ['sphinx.ext.imgmath',
                                                  'sphinx.ext.mathjax']})
def test_html_math_renderer_is_duplicated2(app, status, warning):
    # case of both mathjax and another math_renderer is loaded
    assert app.builder.math_renderer_name == 'imgmath'  # The another one is chosen


@pytest.mark.sphinx('html', testroot='basic',
                    confoverrides={'extensions': ['sphinxcontrib.jsmath',
                                                  'sphinx.ext.imgmath'],
                                   'html_math_renderer': 'imgmath'})
def test_html_math_renderer_is_chosen(app, status, warning):
    assert app.builder.math_renderer_name == 'imgmath'


@pytest.mark.sphinx('html', testroot='basic',
                    confoverrides={'extensions': ['sphinxcontrib.jsmath',
                                                  'sphinx.ext.mathjax'],
                                   'html_math_renderer': 'imgmath'})
def test_html_math_renderer_is_mismatched(make_app, app_params):
    try:
        args, kwargs = app_params
        make_app(*args, **kwargs)
        assert False
    except ConfigError as exc:
        assert str(exc) == "Unknown math_renderer 'imgmath' is given."


@pytest.mark.sphinx('html', testroot='basic')
def test_html_pygments_style_default(app):
    style = app.builder.highlighter.formatter_args.get('style')
    assert style.__name__ == 'Alabaster'


@pytest.mark.sphinx('html', testroot='basic',
                    confoverrides={'pygments_style': 'sphinx'})
def test_html_pygments_style_manually(app):
    style = app.builder.highlighter.formatter_args.get('style')
    assert style.__name__ == 'SphinxStyle'


@pytest.mark.sphinx('html', testroot='basic',
                    confoverrides={'html_theme': 'classic'})
def test_html_pygments_for_classic_theme(app):
    style = app.builder.highlighter.formatter_args.get('style')
    assert style.__name__ == 'SphinxStyle'


@pytest.mark.sphinx('html', testroot='basic')
def test_html_dark_pygments_style_default(app):
    assert app.builder.dark_highlighter is None


@pytest.mark.sphinx(testroot='basic', srcdir='validate_html_extra_path')
def test_validate_html_extra_path(app):
    (app.confdir / '_static').makedirs()
    app.config.html_extra_path = [
        '/path/to/not_found',       # not found
        '_static',
        app.outdir,                 # outdir
        app.outdir / '_static',     # inside outdir
    ]
    validate_html_extra_path(app, app.config)
    assert app.config.html_extra_path == ['_static']


@pytest.mark.sphinx(testroot='basic', srcdir='validate_html_static_path')
def test_validate_html_static_path(app):
    (app.confdir / '_static').makedirs()
    app.config.html_static_path = [
        '/path/to/not_found',       # not found
        '_static',
        app.outdir,                 # outdir
        app.outdir / '_static',     # inside outdir
    ]
    validate_html_static_path(app, app.config)
    assert app.config.html_static_path == ['_static']


@pytest.mark.sphinx(testroot='html_scaled_image_link')
def test_html_scaled_image_link(app):
    app.build()
    context = (app.outdir / 'index.html').read_text()

    # no scaled parameters
    assert re.search('\n<img alt="_images/img.png" src="_images/img.png" />', context)

    # scaled_image_link
    assert re.search('\n<a class="reference internal image-reference" href="_images/img.png">'
                     '<img alt="_images/img.png" src="_images/img.png" style="[^"]+" /></a>',
                     context)

    # no-scaled-link class disables the feature
    assert re.search('\n<img alt="_images/img.png" class="no-scaled-link"'
                     ' src="_images/img.png" style="[^"]+" />',
                     context)


@pytest.mark.sphinx('html', testroot='reST-code-block',
                    confoverrides={'html_codeblock_linenos_style': 'table'})
def test_html_codeblock_linenos_style_table(app):
    app.build()
    content = (app.outdir / 'index.html').read_text()

    assert '<div class="linenodiv"><pre>1\n2\n3\n4</pre></div>' in content


@pytest.mark.sphinx('html', testroot='reST-code-block',
                    confoverrides={'html_codeblock_linenos_style': 'inline'})
def test_html_codeblock_linenos_style_inline(app):
    app.build()
    content = (app.outdir / 'index.html').read_text()

    pygments_version = tuple(LooseVersion(pygments.__version__).version)
    if pygments_version > (2, 7):
        assert '<span class="linenos">1</span>' in content
    else:
        assert '<span class="lineno">1 </span>' in content<|MERGE_RESOLUTION|>--- conflicted
+++ resolved
@@ -1219,15 +1219,9 @@
     content = (app.outdir / 'index.html').read_text()
 
     # css_files
-<<<<<<< HEAD
     expected = ['_static/early.css', '_static/pygments.css', '_static/alabaster.css',
-                '_static/normal.css', '_static/late.css', '_static/css/style.css',
-                'https://example.com/custom.css', '_static/lazy.css']
-=======
-    expected = ['_static/pygments.css', '_static/alabaster.css', '_static/early.css',
                 'https://example.com/custom.css', '_static/normal.css', '_static/late.css',
                 '_static/css/style.css', '_static/lazy.css']
->>>>>>> d9569a84
     pattern = '.*'.join('href="%s"' % f for f in expected)
     assert re.search(pattern, content, re.S)
 

%
% sphinx.sty
%
% Adapted from the old python.sty, mostly written by Fred Drake,
% by Georg Brandl.
%

\NeedsTeXFormat{LaTeX2e}[1995/12/01]
<<<<<<< HEAD
\ProvidesPackage{sphinx}[2017/02/06 v1.6 LaTeX package (Sphinx markup)]
=======
\ProvidesPackage{sphinx}[2017/02/17 v1.5.3 LaTeX package (Sphinx markup)]

%% for deprecation warnings
\newcommand\sphinxdeprecationwarning[4]{% #1 the deprecated macro or name,
% #2 = version when deprecated, #3 = version when removed, #4 = message
  \edef\spx@tempa{\detokenize{#1}}%
  \spx@ifundefined{sphinx_depr_\spx@tempa}{%
     \global\expandafter\let\csname sphinx_depr_\spx@tempa\endcsname\spx@tempa
     \expandafter\AtEndDocument\expandafter{\expandafter\let\expandafter
         \sphinxdeprecatedmacro\csname sphinx_depr_\spx@tempa\endcsname
         \PackageWarningNoLine{sphinx}{^^J**** SPHINX DEPRECATION WARNING:^^J
         \sphinxdeprecatedmacro\space will be (or has been)
         deprecated at Sphinx #2^^J and will be removed at Sphinx #3.^^J
         #4^^J****}}%
  }{% warning already emitted (at end of latex log), don't repeat
  }}
>>>>>>> b8d8519c

% we delay handling of options to after having loaded packages, because
% of the need to use \definecolor.

\RequirePackage{graphicx}
\@ifclassloaded{memoir}{}{\RequirePackage{fancyhdr}}

% for \text macro and \iffirstchoice@ conditional even if amsmath not loaded
\RequirePackage{amstext}
\RequirePackage{textcomp}
\RequirePackage{titlesec}
\@ifpackagelater{titlesec}{2016/03/15}%
 {\@ifpackagelater{titlesec}{2016/03/21}{}%
  {\AtEndDocument{\PackageWarningNoLine{sphinx}{^^J%
******** ERROR !! PLEASE UPDATE titlesec.sty !!********^^J%
******** THIS VERSION SWALLOWS SECTION NUMBERS.********}}}}{}
\RequirePackage{tabulary}
% use of \X to minimize possibility of conflict with one-character column types
\newcolumntype{\X}[2]{p{\dimexpr
      (\linewidth-\arrayrulewidth)*#1/#2-\tw@\tabcolsep-\arrayrulewidth\relax}}
\RequirePackage{makeidx}
% For framing code-blocks and warning type notices, and shadowing topics
\RequirePackage{framed}
% The xcolor package draws better fcolorboxes around verbatim code
\IfFileExists{xcolor.sty}{
    \RequirePackage{xcolor}
}{
    \RequirePackage{color}
}
% For highlighted code.
\RequirePackage{fancyvrb}
\fvset{fontsize=\small}
% For table captions.
\RequirePackage{threeparttable}
% For hyperlinked footnotes in tables; also for gathering footnotes from
% topic and warning blocks. Also to allow code-blocks in footnotes.
\RequirePackage{footnotehyper-sphinx}
\makesavenoteenv{tabulary}
\makesavenoteenv{tabular}
\makesavenoteenv{threeparttable}
% (longtable is hyperref compatible and needs no special treatment here.)
% For the H specifier. Do not \restylefloat{figure}, it breaks Sphinx code
% for allowing figures in tables.
\RequirePackage{float}
% For floating figures in the text. Better to load after float.
\RequirePackage{wrapfig}
% Separate paragraphs by space by default.
\RequirePackage{parskip}
% For parsed-literal blocks.
\RequirePackage{alltt}
% Display "real" single quotes in literal blocks.
\RequirePackage{upquote}

% Handle options via "kvoptions" (later loaded by hyperref anyhow)
\RequirePackage{kvoptions}
\SetupKeyvalOptions{prefix=spx@opt@} % use \spx@opt@ prefix

% Sphinx legacy text layout: 1in margins on all four sides
\ifx\@jsc@uplatextrue\undefined
\DeclareStringOption[1in]{hmargin}
\DeclareStringOption[1in]{vmargin}
\DeclareStringOption[.5in]{marginpar}
\else
% Japanese standard document classes handle \mag in a special way
\DeclareStringOption[\inv@mag in]{hmargin}
\DeclareStringOption[\inv@mag in]{vmargin}
\DeclareStringOption[.5\dimexpr\inv@mag in\relax]{marginpar}
\fi

\DeclareBoolOption{dontkeepoldnames} % \ifspx@opt@dontkeepoldnames = \iffalse
\DeclareStringOption[0]{maxlistdepth}% \newcommand*\spx@opt@maxlistdepth{0}

% dimensions, we declare the \dimen registers here.
\newdimen\sphinxverbatimsep
\newdimen\sphinxverbatimborder
\newdimen\sphinxshadowsep
\newdimen\sphinxshadowsize
\newdimen\sphinxshadowrule
% \DeclareStringOption is not convenient for the handling of these dimensions
% because we want to assign the values to the corresponding registers. Even if
% we added the code to the key handler it would be too late for the initial
% set-up and we would need to do initial assignments explicitely. We end up
% using \define@key directly.
% verbatim
\sphinxverbatimsep=\fboxsep
  \define@key{sphinx}{verbatimsep}{\sphinxverbatimsep\dimexpr #1\relax}
\sphinxverbatimborder=\fboxrule
  \define@key{sphinx}{verbatimborder}{\sphinxverbatimborder\dimexpr #1\relax}
% topic boxes
\sphinxshadowsep =5pt
  \define@key{sphinx}{shadowsep}{\sphinxshadowsep\dimexpr #1\relax}
\sphinxshadowsize=4pt
  \define@key{sphinx}{shadowsize}{\sphinxshadowsize\dimexpr #1\relax}
\sphinxshadowrule=\fboxrule
  \define@key{sphinx}{shadowrule}{\sphinxshadowrule\dimexpr #1\relax}
% verbatim
\DeclareBoolOption[true]{verbatimwithframe}
\DeclareBoolOption[true]{verbatimwrapslines}
\DeclareBoolOption[true]{inlineliteralwraps}
% parsed literal
\DeclareBoolOption[true]{parsedliteralwraps}
% \textvisiblespace for compatibility with fontspec+XeTeX/LuaTeX
\DeclareStringOption[\textcolor{red}{\textvisiblespace}]{verbatimvisiblespace}
\DeclareStringOption % must use braces to hide the brackets
  [{\makebox[2\fontcharwd\font`\x][r]{\textcolor{red}{\tiny$\m@th\hookrightarrow$}}}]%
  {verbatimcontinued}
% notices/admonitions
% the dimensions for notices/admonitions are kept as macros and assigned to
% \spx@notice@border at time of use, hence \DeclareStringOption is ok for this
\newdimen\spx@notice@border
\DeclareStringOption[0.5pt]{noteborder}
\DeclareStringOption[0.5pt]{hintborder}
\DeclareStringOption[0.5pt]{importantborder}
\DeclareStringOption[0.5pt]{tipborder}
\DeclareStringOption[1pt]{warningborder}
\DeclareStringOption[1pt]{cautionborder}
\DeclareStringOption[1pt]{attentionborder}
\DeclareStringOption[1pt]{dangerborder}
\DeclareStringOption[1pt]{errorborder}
% footnotes
\DeclareStringOption[\mbox{ }]{AtStartFootnote}
% we need a public macro name for direct use in latex file
\newcommand*{\sphinxAtStartFootnote}{\spx@opt@AtStartFootnote}
% no such need for this one, as it is used inside other macros
\DeclareStringOption[\leavevmode\unskip]{BeforeFootnote}
% some font styling.
\DeclareStringOption[\sffamily\bfseries]{HeaderFamily}
% colours
% same problems as for dimensions: we want the key handler to use \definecolor.
% first, some colours with no prefix, for backwards compatibility
\newcommand*{\sphinxDeclareColorOption}[2]{%
   \definecolor{#1}#2%
   \define@key{sphinx}{#1}{\definecolor{#1}##1}%
}%
\sphinxDeclareColorOption{TitleColor}{{rgb}{0.126,0.263,0.361}}
\sphinxDeclareColorOption{InnerLinkColor}{{rgb}{0.208,0.374,0.486}}
\sphinxDeclareColorOption{OuterLinkColor}{{rgb}{0.216,0.439,0.388}}
\sphinxDeclareColorOption{VerbatimColor}{{rgb}{1,1,1}}
\sphinxDeclareColorOption{VerbatimBorderColor}{{rgb}{0,0,0}}
% now the colours defined with "sphinx" prefix in their names
\newcommand*{\sphinxDeclareSphinxColorOption}[2]{%
   % set the initial default
   \definecolor{sphinx#1}#2%
   % set the key handler. The "value" ##1 must be acceptable by \definecolor.
   \define@key{sphinx}{#1}{\definecolor{sphinx#1}##1}%
}%
% admonition boxes, "light" style
\sphinxDeclareSphinxColorOption{noteBorderColor}{{rgb}{0,0,0}}
\sphinxDeclareSphinxColorOption{hintBorderColor}{{rgb}{0,0,0}}
\sphinxDeclareSphinxColorOption{importantBorderColor}{{rgb}{0,0,0}}
\sphinxDeclareSphinxColorOption{tipBorderColor}{{rgb}{0,0,0}}
% admonition boxes, "heavy" style
\sphinxDeclareSphinxColorOption{warningBorderColor}{{rgb}{0,0,0}}
\sphinxDeclareSphinxColorOption{cautionBorderColor}{{rgb}{0,0,0}}
\sphinxDeclareSphinxColorOption{attentionBorderColor}{{rgb}{0,0,0}}
\sphinxDeclareSphinxColorOption{dangerBorderColor}{{rgb}{0,0,0}}
\sphinxDeclareSphinxColorOption{errorBorderColor}{{rgb}{0,0,0}}
\sphinxDeclareSphinxColorOption{warningBgColor}{{rgb}{1,1,1}}
\sphinxDeclareSphinxColorOption{cautionBgColor}{{rgb}{1,1,1}}
\sphinxDeclareSphinxColorOption{attentionBgColor}{{rgb}{1,1,1}}
\sphinxDeclareSphinxColorOption{dangerBgColor}{{rgb}{1,1,1}}
\sphinxDeclareSphinxColorOption{errorBgColor}{{rgb}{1,1,1}}

\DeclareDefaultOption{\@unknownoptionerror}
\ProcessKeyvalOptions*
% don't allow use of maxlistdepth via \sphinxsetup.
\DisableKeyvalOption{sphinx}{maxlistdepth}
% user interface: options can be changed midway in a document!
\newcommand\sphinxsetup[1]{\setkeys{sphinx}{#1}}

% this is the \ltx@ifundefined of ltxcmds.sty, which was loaded by
% kvoptions already, (and later by hyperref), but the first release of
% ltxcmds.sty as in TL2009/Debian has wrong definition.
\newcommand{\spx@ifundefined}[1]{%
    \ifcsname #1\endcsname
      \expandafter\ifx\csname #1\endcsname\relax
        \expandafter\expandafter\expandafter\@firstoftwo
      \else
        \expandafter\expandafter\expandafter\@secondoftwo
      \fi
    \else
      \expandafter\@firstoftwo
    \fi
}
% FIXME: the reasons might be obsolete (better color drivers now?)
% use pdfoutput for pTeX and dvipdfmx
% when pTeX (\kanjiskip is defined), set pdfoutput to evade \include{pdfcolor}
\ifx\kanjiskip\undefined\else
  \newcount\pdfoutput\pdfoutput=0
\fi

% for PDF output, use colors and maximal compression
\newif\ifsphinxpdfoutput % used in \maketitle
\ifx\pdfoutput\undefined\else
 \ifnum\pdfoutput=\z@
  \let\py@NormalColor\relax
  \let\py@TitleColor\relax
 \else
  \sphinxpdfoutputtrue
  \input{pdfcolor}
  \def\py@NormalColor{\color[rgb]{0.0,0.0,0.0}}
  \def\py@TitleColor{\color{TitleColor}}
  \pdfcompresslevel=9
 \fi
\fi

% XeLaTeX can do colors, too
\ifx\XeTeXrevision\undefined\else
  \def\py@NormalColor{\color[rgb]{0.0,0.0,0.0}}
  \def\py@TitleColor{\color{TitleColor}}
\fi

% Style parameters and macros used by most documents here
\raggedbottom
\sloppy
\hbadness = 5000                % don't print trivial gripes

\pagestyle{empty}               % start this way

% Since Sphinx 1.5, users should use HeaderFamily key to 'sphinxsetup' rather
% than defining their own \py@HeaderFamily command (which is still possible).
\newcommand{\py@HeaderFamily}{\spx@opt@HeaderFamily}

% Redefine the 'normal' header/footer style when using "fancyhdr" package:
\spx@ifundefined{fancyhf}{}{
  % Use \pagestyle{normal} as the primary pagestyle for text.
  \fancypagestyle{normal}{
    \fancyhf{}
    \fancyfoot[LE,RO]{{\py@HeaderFamily\thepage}}
    \fancyfoot[LO]{{\py@HeaderFamily\nouppercase{\rightmark}}}
    \fancyfoot[RE]{{\py@HeaderFamily\nouppercase{\leftmark}}}
    \fancyhead[LE,RO]{{\py@HeaderFamily \@title, \py@release}}
    \renewcommand{\headrulewidth}{0.4pt}
    \renewcommand{\footrulewidth}{0.4pt}
    % define chaptermark with \@chappos when \@chappos is available for Japanese
    \spx@ifundefined{@chappos}{}
      {\def\chaptermark##1{\markboth{\@chapapp\space\thechapter\space\@chappos\space ##1}{}}}
  }
  % Update the plain style so we get the page number & footer line,
  % but not a chapter or section title.  This is to keep the first
  % page of a chapter and the blank page between chapters `clean.'
  \fancypagestyle{plain}{
    \fancyhf{}
    \fancyfoot[LE,RO]{{\py@HeaderFamily\thepage}}
    \renewcommand{\headrulewidth}{0pt}
    \renewcommand{\footrulewidth}{0.4pt}
  }
}

% Some custom font markup commands.
% *** the macros without \sphinx prefix are still defined near end of file ***
\long\protected\def\sphinxstrong#1{{\textbf{#1}}}
% to obtain straight quotes we execute \@noligs as patched by upquote, and
% \scantokens is needed in cases where it would be too late for the macro to
% first set catcodes and then fetch its argument. We also make the contents
% breakable at non-escaped . , ; ? ! / using \sphinxbreaksviaactive.
% the macro must be protected if it ends up used in moving arguments,
% in 'alltt' \@noligs is done already, and the \scantokens must be avoided.
\long\protected\def\sphinxcode#1{{\def\@tempa{alltt}%
  \ifx\@tempa\@currenvir\else
   \ifspx@opt@inlineliteralwraps
      \sphinxbreaksviaactive\let\sphinxafterbreak\empty
      % do not overwrite the comma set-up
      \let\verbatim@nolig@list\sphinx@literal@nolig@list
   \fi
   % fix a space-gobbling issue due to LaTeX's original \do@noligs
   \let\do@noligs\sphinx@do@noligs
   \@noligs\endlinechar\m@ne\everyeof{\noexpand}%
   \expandafter\scantokens
  \fi {\texttt{#1}}}}
\def\sphinx@do@noligs #1{\catcode`#1\active\begingroup\lccode`\~`#1\relax
    \lowercase{\endgroup\def~{\leavevmode\kern\z@\char`#1 }}}
\def\sphinx@literal@nolig@list {\do\`\do\<\do\>\do\'\do\-}%

\long\protected\def\sphinxbfcode#1{\sphinxcode{\bfseries#1}}
\long\protected\def\sphinxemail#1{\textsf{#1}}
\long\protected\def\sphinxtablecontinued#1{\textsf{#1}}
\long\protected\def\sphinxtitleref#1{\emph{#1}}
\long\protected\def\sphinxmenuselection#1{\emph{#1}}
\long\protected\def\sphinxaccelerator#1{\underline{#1}}
\long\protected\def\sphinxcrossref#1{\emph{#1}}
\long\protected\def\sphinxtermref#1{\emph{#1}}

% Support large numbered footnotes in minipage
% But now obsolete due to systematic use of \savenotes/\spewnotes
% when minipages are in use in the various macro definitions next.
\def\thempfootnote{\arabic{mpfootnote}}

% Code-blocks

% Based on use of "fancyvrb.sty"'s Verbatim.
% - with framing allowing page breaks ("framed.sty")
% - with breaking of long lines (exploits Pygments mark-up),
% - with possibly of a top caption, non-separable by pagebreak.
% - and usable inside tables or footnotes ("footnotehyper-sphinx").

% For extensions which use \OriginalVerbatim and compatibility with Sphinx <
% 1.5, we define and use these when (unmodified) Verbatim will be needed. But
% Sphinx >= 1.5 does not modify the \Verbatim macro anymore.
\let\OriginalVerbatim   \Verbatim
\let\endOriginalVerbatim\endVerbatim

\newif\ifspx@inframed % flag set if we are already in a framed environment
% if forced use of minipage encapsulation is needed (e.g. table cells)
\newif\ifsphinxverbatimwithminipage   \sphinxverbatimwithminipagefalse
\newcommand\spx@colorbox [2]{%
% #1 will be \fcolorbox or, for first part of frame: \spx@fcolorbox
% let the framing obey the current indentation (adapted from framed.sty's code).
  \hskip\@totalleftmargin
  \hskip-\fboxsep\hskip-\fboxrule
  #1{VerbatimBorderColor}{VerbatimColor}{#2}%
  \hskip-\fboxsep\hskip-\fboxrule
  \hskip-\linewidth \hskip-\@totalleftmargin \hskip\columnwidth
}
% use of \color@b@x here is compatible with both xcolor.sty and color.sty
\def\spx@fcolorbox #1#2%
  {\color@b@x {\fboxsep\z@\color{#1}\spx@VerbatimFBox}{\color{#2}}}%

% The title (caption) is specified from outside as macro \sphinxVerbatimTitle.
% \sphinxVerbatimTitle is reset to empty after each use of Verbatim.
\newcommand*\sphinxVerbatimTitle {}
% This box to typeset the caption before framed.sty multiple passes for framing.
\newbox\spx@VerbatimTitleBox
% Holder macro for labels of literal blocks. Set-up by LaTeX writer.
\newcommand*\sphinxLiteralBlockLabel {}
\newcommand*\sphinxSetupCaptionForVerbatim [1]
{%
    \needspace{\sphinxliteralblockneedspace}%
% insert a \label via \sphinxLiteralBlockLabel
% reset to normal the color for the literal block caption
% the caption inserts \abovecaptionskip whitespace above itself (usually 10pt)
% there is also \belowcaptionskip but it is usually zero, hence the \smallskip
    \def\sphinxVerbatimTitle
       {\py@NormalColor
        \captionof{literalblock}{\sphinxLiteralBlockLabel #1}\smallskip }%
}
\newcommand*\sphinxSetupCodeBlockInFootnote {%
  \fvset{fontsize=\footnotesize}\let\caption\sphinxfigcaption
  \sphinxverbatimwithminipagetrue % reduces vertical spaces
  % we counteract float.sty's \caption which does \@normalsize
  \let\normalsize\footnotesize\let\@parboxrestore\relax
  \abovecaptionskip \smallskipamount \belowcaptionskip \z@skip}

% Inspired and adapted from framed.sty's \CustomFBox with extra handling
% of a non separable by pagebreak caption.
\long\def\spx@VerbatimFBox#1{%
  \leavevmode
  \begingroup
  \setbox\@tempboxa\hbox{\kern\fboxsep{#1}\kern\fboxsep}%
   \hbox
   {\lower\dimexpr\fboxrule+\fboxsep+\dp\@tempboxa
    \hbox{%
      \vbox{\ifvoid\spx@VerbatimTitleBox\else
            % add the caption in a centered way above possibly indented frame
            % hide its width from framed.sty's measuring step
            % note that the caption brings \abovecaptionskip top vertical space
            \moveright\dimexpr\fboxrule+.5\wd\@tempboxa
                  \hb@xt@\z@{\hss\unhcopy\spx@VerbatimTitleBox\hss}\fi
            % draw frame border _latest_ to avoid pdf viewer issue
            \kern\fboxrule
            \hbox{\kern\fboxrule
                  \vbox{\vskip\fboxsep\copy\@tempboxa\vskip\fboxsep}%
                  \kern-\wd\@tempboxa\kern-\fboxrule
                  \vrule\@width\fboxrule
                  \kern\wd\@tempboxa
                  \vrule\@width\fboxrule}%
            \kern-\dimexpr\fboxsep+\ht\@tempboxa+\dp\@tempboxa
                                  +\fboxsep+\fboxrule\relax
            \hrule\@height\fboxrule
            \kern\dimexpr\fboxsep+\ht\@tempboxa+\dp\@tempboxa+\fboxsep\relax
            \hrule\@height\fboxrule}%
   }}%
  \endgroup
}

% For linebreaks inside Verbatim environment from package fancyvrb.
\newbox\sphinxcontinuationbox
\newbox\sphinxvisiblespacebox
\newcommand*\sphinxafterbreak {\copy\sphinxcontinuationbox}

% Take advantage of the already applied Pygments mark-up to insert
% potential linebreaks for TeX processing.
%        {, <, #, %, $, ' and ": go to next line.
%        _, }, ^, &, >, - and ~: stay at end of broken line.
% Use of \textquotesingle for straight quote.
% FIXME: convert this to package options ?
\newcommand*\sphinxbreaksbeforelist {%
    \do\PYGZob\{\do\PYGZlt\<\do\PYGZsh\#\do\PYGZpc\%% {, <, #, %,
    \do\PYGZdl\$\do\PYGZdq\"% $, "
    \def\PYGZsq
     {\discretionary{}{\sphinxafterbreak\textquotesingle}{\textquotesingle}}% '
}
\newcommand*\sphinxbreaksafterlist {%
    \do\PYGZus\_\do\PYGZcb\}\do\PYGZca\^\do\PYGZam\&% _, }, ^, &,
    \do\PYGZgt\>\do\PYGZhy\-\do\PYGZti\~% >, -, ~
}
\newcommand*\sphinxbreaksatspecials {%
  \def\do##1##2%
     {\def##1{\discretionary{}{\sphinxafterbreak\char`##2}{\char`##2}}}%
  \sphinxbreaksbeforelist
  \def\do##1##2%
     {\def##1{\discretionary{\char`##2}{\sphinxafterbreak}{\char`##2}}}%
  \sphinxbreaksafterlist
}

\def\sphinx@verbatim@nolig@list {\do \`}%
% Some characters . , ; ? ! / are not pygmentized.
% This macro makes them "active" and they will insert potential linebreaks.
% Not compatible with math mode (cf \sphinxunactivateextras).
\newcommand*\sphinxbreaksbeforeactivelist {}% none
\newcommand*\sphinxbreaksafteractivelist  {\do\.\do\,\do\;\do\?\do\!\do\/}
\newcommand*\sphinxbreaksviaactive {%
   \def\do##1{\lccode`\~`##1%
    \lowercase{\def~}{\discretionary{}{\sphinxafterbreak\char`##1}{\char`##1}}%
    \catcode`##1\active}%
   \sphinxbreaksbeforeactivelist
   \def\do##1{\lccode`\~`##1%
    \lowercase{\def~}{\discretionary{\char`##1}{\sphinxafterbreak}{\char`##1}}%
    \catcode`##1\active}%
   \sphinxbreaksafteractivelist
   \lccode`\~`\~
}

% If the linebreak is at a space, the latter will be displayed as visible
% space at end of first line, and a continuation symbol starts next line.
% Stretch/shrink are however usually zero for typewriter font.
\def\spx@verbatim@space {%
     \nobreak\hskip\z@ plus\fontdimen3\font minus\fontdimen4\font
     \discretionary{\copy\sphinxvisiblespacebox}{\sphinxafterbreak}
                   {\kern\fontdimen2\font}%
}%

% needed to create wrapper environments of fancyvrb's Verbatim
\newcommand*{\sphinxVerbatimEnvironment}{\gdef\FV@EnvironName{sphinxVerbatim}}
% Sphinx <1.5 optional argument was in fact mandatory. It is now really
% optional and handled by original Verbatim.
\newenvironment{sphinxVerbatim}{%
  % quit horizontal mode if we are still in a paragraph
  \par
  % list starts new par, but we don't want it to be set apart vertically
  \parskip\z@skip
  % first, let's check if there is a caption
  \ifx\sphinxVerbatimTitle\empty
      \addvspace\z@% counteract possible previous negative skip (French lists!)
      \smallskip
      % there was no caption. Check if nevertheless a label was set.
      \ifx\sphinxLiteralBlockLabel\empty\else
      % we require some space to be sure hyperlink target from \phantomsection
      % will not be separated from upcoming verbatim by a page break
          \needspace{\sphinxliteralblockwithoutcaptionneedspace}%
          \phantomsection\sphinxLiteralBlockLabel
      \fi
      \setbox\spx@VerbatimTitleBox\box\voidb@x
  \else
  % non-empty \sphinxVerbatimTitle has label inside it (in case there is one)
     \setbox\spx@VerbatimTitleBox
            \hbox{\begin{minipage}{\linewidth}%
                    \sphinxVerbatimTitle
                  \end{minipage}}%
  \fi
  \fboxsep\sphinxverbatimsep \fboxrule\sphinxverbatimborder
  % setting borderwidth to zero is simplest for no-frame effect with same pagebreaks
  \ifspx@opt@verbatimwithframe\else\fboxrule\z@\fi
  % Customize framed.sty \MakeFramed to glue caption to literal block
  % via \spx@fcolorbox, will use \spx@VerbatimFBox which inserts title
  \def\FrameCommand   {\spx@colorbox\spx@fcolorbox }%
  \let\FirstFrameCommand\FrameCommand
  % for mid pages and last page portion of (long) split frame:
  \def\MidFrameCommand{\spx@colorbox\fcolorbox }%
  \let\LastFrameCommand\MidFrameCommand
  \ifspx@opt@verbatimwrapslines
  % fancyvrb's Verbatim puts each input line in (unbreakable) horizontal boxes.
  % This customization wraps each line from the input in a \vtop, thus
  % allowing it to wrap and display on two or more lines in the latex output.
  %     - The codeline counter will be increased only once.
  %     - The wrapped material will not break across pages, it is impossible
  %       to achieve this without extensive rewrite of fancyvrb.
  %     - The (not used in sphinx) obeytabs option to Verbatim is
  %       broken by this change (showtabs and tabspace work).
  \expandafter\def\expandafter\FV@SetupFont\expandafter
    {\FV@SetupFont\sbox\sphinxcontinuationbox {\spx@opt@verbatimcontinued}%
                  \sbox\sphinxvisiblespacebox {\spx@opt@verbatimvisiblespace}}%
  \def\FancyVerbFormatLine ##1{\hsize\linewidth
          \vtop{\raggedright\hyphenpenalty\z@\exhyphenpenalty\z@
                \doublehyphendemerits\z@\finalhyphendemerits\z@
                \strut ##1\strut}%
          }%
  \let\FV@Space\spx@verbatim@space
  % Allow breaks at special characters using \PYG... macros.
  \sphinxbreaksatspecials
  % Breaks at punctuation characters . , ; ? ! and / (needs catcode activation)
  \def\FancyVerbCodes{\sphinxbreaksviaactive}%
  \fi % end of conditional code for wrapping long code lines
  % go around fancyvrb's check of \@currenvir
  \let\VerbatimEnvironment\sphinxVerbatimEnvironment
  % go around fancyvrb's check of current list depth
  \def\@toodeep {\advance\@listdepth\@ne}%
  % The list environment is needed to control perfectly the vertical space.
  % Note: \OuterFrameSep used by framed.sty is later set to \topsep hence 0pt.
  % - if caption: vertical space above caption = (\abovecaptionskip + D) with
  %   D = \baselineskip-\FrameHeightAdjust, and then \smallskip above frame.
  % - if no caption: (\smallskip + D) above frame. By default D=6pt.
  % Use trivlist rather than list to avoid possible "too deeply nested" error.
  \itemsep   \z@skip
  \topsep    \z@skip
  \partopsep \z@skip% trivlist will set \parsep to \parskip = zero (see above)
  % \leftmargin will be set to zero by trivlist
  \rightmargin\z@
  \parindent  \z@% becomes \itemindent. Default zero, but perhaps overwritten.
  \trivlist\item\relax
     \ifsphinxverbatimwithminipage\spx@inframedtrue\fi
     % use a minipage if we are already inside a framed environment
     \ifspx@inframed\noindent\begin{minipage}{\linewidth}\fi
     \MakeFramed {% adapted over from framed.sty's snugshade environment
        \advance\hsize-\width\@totalleftmargin\z@\linewidth\hsize\@setminipage
        }%
     % For grid placement from \strut's in \FancyVerbFormatLine
     \lineskip\z@skip
     % active comma should not be overwritten by \@noligs
     \ifspx@opt@verbatimwrapslines
       \let\verbatim@nolig@list \sphinx@verbatim@nolig@list
     \fi
     % will fetch its optional arguments if any
     \OriginalVerbatim
}
{%
  \endOriginalVerbatim
  \par\unskip\@minipagefalse\endMakeFramed % from framed.sty snugshade
  \ifspx@inframed\end{minipage}\fi
  \endtrivlist
}
\newenvironment {sphinxVerbatimNoFrame}
  {\spx@opt@verbatimwithframefalse
   % needed for fancyvrb as literal code will end in \end{sphinxVerbatimNoFrame}
   \def\sphinxVerbatimEnvironment{\gdef\FV@EnvironName{sphinxVerbatimNoFrame}}%
   \begin{sphinxVerbatim}}
  {\end{sphinxVerbatim}}
\newenvironment {sphinxVerbatimintable}
  {% don't use a frame if in a table cell
   \spx@opt@verbatimwithframefalse
   \sphinxverbatimwithminipagetrue
   % counteract longtable redefinition of caption
   \let\caption\sphinxfigcaption
   % reduce above caption space if in a table cell
   \abovecaptionskip\smallskipamount
   \def\sphinxVerbatimEnvironment{\gdef\FV@EnvironName{sphinxVerbatimintable}}%
   \begin{sphinxVerbatim}}
  {\end{sphinxVerbatim}}

% Parsed literal: allow long lines to wrap like they do in code-blocks

% this should be kept in sync with definitions in sphinx.util.texescape
\newcommand*\sphinxbreaksattexescapedchars{%
  \def\do##1##2% put potential break point before character
     {\def##1{\discretionary{}{\sphinxafterbreak\char`##2}{\char`##2}}}%
  \do\{\{\do\textless\<\do\#\#\do\%\%\do\$\$% {, <, #, %, $
  \def\do##1##2% put potential break point after character
     {\def##1{\discretionary{\char`##2}{\sphinxafterbreak}{\char`##2}}}%
  \do\_\_\do\}\}\do\textasciicircum\^\do\&\&% _, }, ^, &,
  \do\textgreater\>\do\textasciitilde\~% >, ~
}
\newcommand*\sphinxbreaksviaactiveinparsedliteral{%
  \sphinxbreaksviaactive % by default handles . , ; ? ! /
  \do\-% we need also the hyphen character (ends up "as is" in parsed-literal)
  \lccode`\~`\~ %
  % update \dospecials as it is used by \url
  % but deactivation will already have been done hence this is unneeded:
  %  \expandafter\def\expandafter\dospecials\expandafter{\dospecials
  %   \sphinxbreaksbeforeactivelist\sphinxbreaksafteractivelist\do\-}%
}
\newcommand*\sphinxbreaksatspaceinparsedliteral{%
  \lccode`~32 \lowercase{\let~}\spx@verbatim@space\lccode`\~`\~
}
% now the hack for \url to work (hyperref is assumed in use):
% the aim it to deactivate - . , ; ? ! / in \url's argument.
% also the space token, but not end of lines which we assume don't arise there.
\def\spx@hack@hyper@normalise {%
  \expandafter\spx@hack@hyper@normalise@aux\hyper@normalise
              \spx@hack@hyper@normalise@aux\hyper@n@rmalise\relax\spx@undefined
}%
\long\def\spx@hack@hyper@normalise@aux#1\hyper@n@rmalise#2#3\spx@undefined{%
  \ifx\spx@hack@hyper@normalise@aux#2%
      \def\hyper@normalise{#1\sphinxunactivateextrasandspace\hyper@n@rmalise}%
  \else
      \PackageWarning{sphinx}{Could not patch \string\url\space command.%
      ^^J    Not using extra active characters in alltt environment}%
      \sphinxunactivateextras
  \fi
}%
\newcommand*{\sphinxunactivateextras}{\let\do\@makeother
      \sphinxbreaksbeforeactivelist\sphinxbreaksafteractivelist\do\-}%
% the \catcode13=5\relax (deactivate end of input lines) is left to callers
\newcommand*{\sphinxunactivateextrasandspace}{\catcode32=10\relax
      \sphinxunactivateextras}%
% now for the modified alltt environment
\newenvironment{sphinxalltt}
{% at start of next line to work around Emacs/AUCTeX issue with this file
\begin{alltt}%
 \ifspx@opt@parsedliteralwraps
   \sbox\sphinxcontinuationbox {\spx@opt@verbatimcontinued}%
   \sbox\sphinxvisiblespacebox {\spx@opt@verbatimvisiblespace}%
   \sphinxbreaksattexescapedchars
   \sphinxbreaksviaactiveinparsedliteral
   \sphinxbreaksatspaceinparsedliteral
   \spx@hack@hyper@normalise
% alltt takes care of the ' as derivative ("prime") in math mode
   \everymath\expandafter{\the\everymath\sphinxunactivateextrasandspace
             \catcode`\<=12\catcode`\>=12\catcode`\^=7\catcode`\_=8 }%
% not sure if displayed math (align,...) can end up in parsed-literal, anyway
   \everydisplay\expandafter{\the\everydisplay
             \catcode13=5\sphinxunactivateextrasandspace
             \catcode`\<=12\catcode`\>=12\catcode`\^=7\catcode`\_=8 }%
 \fi }
{\end{alltt}}

% Topic boxes

% Again based on use of "framed.sty", this allows breakable framed boxes.
\long\def\spx@ShadowFBox#1{%
  \leavevmode\begingroup
  % first we frame the box #1
  \setbox\@tempboxa
   \hbox{\vrule\@width\sphinxshadowrule
         \vbox{\hrule\@height\sphinxshadowrule
               \kern\sphinxshadowsep
               \hbox{\kern\sphinxshadowsep #1\kern\sphinxshadowsep}%
               \kern\sphinxshadowsep
               \hrule\@height\sphinxshadowrule}%
         \vrule\@width\sphinxshadowrule}%
  % Now we add the shadow, like \shadowbox from fancybox.sty would do
  \dimen@\dimexpr.5\sphinxshadowrule+\sphinxshadowsize\relax
  \hbox{\vbox{\offinterlineskip
              \hbox{\copy\@tempboxa\kern-.5\sphinxshadowrule
                    % add shadow on right side
                    \lower\sphinxshadowsize
                          \hbox{\vrule\@height\ht\@tempboxa \@width\dimen@}%
                    }%
              \kern-\dimen@ % shift back vertically to bottom of frame
              % and add shadow at bottom
              \moveright\sphinxshadowsize
                    \vbox{\hrule\@width\wd\@tempboxa \@height\dimen@}%
              }%
        % move left by the size of right shadow so shadow adds no width
        \kern-\sphinxshadowsize
       }%
  \endgroup
}

% use framed.sty to allow page breaks in frame+shadow
% works well inside Lists and Quote-like environments
% produced by ``topic'' directive (or local contents)
% could nest if LaTeX writer authorized it
\newenvironment{sphinxShadowBox}
  {\def\FrameCommand {\spx@ShadowFBox }%
   % configure framed.sty not to add extra vertical spacing
   \spx@ifundefined{OuterFrameSep}{}{\OuterFrameSep\z@skip}%
   % the \trivlist will add the vertical spacing on top and bottom which is
   % typical of center environment as used in Sphinx <= 1.4.1
   % the \noindent has the effet of an extra blank line on top, to
   % imitate closely the layout from Sphinx <= 1.4.1; the \FrameHeightAdjust
   % will put top part of frame on this baseline.
   \def\FrameHeightAdjust {\baselineskip}%
   % use package footnote to handle footnotes
   \savenotes
   \trivlist\item\noindent
    % use a minipage if we are already inside a framed environment
    \ifspx@inframed\begin{minipage}{\linewidth}\fi
    \MakeFramed {\spx@inframedtrue
    % framed.sty puts into "\width" the added width (=2shadowsep+2shadowrule)
    % adjust \hsize to what the contents must use
    \advance\hsize-\width
    % adjust LaTeX parameters to behave properly in indented/quoted contexts
    \FrameRestore
    % typeset the contents as in a minipage (Sphinx <= 1.4.1 used a minipage and
    % itemize/enumerate are therein typeset more tightly, we want to keep
    % that). We copy-paste from LaTeX source code but don't do a real minipage.
    \@pboxswfalse
    \let\@listdepth\@mplistdepth \@mplistdepth\z@
    \@minipagerestore
    \@setminipage
    }%
  }%
  {% insert the "endminipage" code
    \par\unskip
    \@minipagefalse
   \endMakeFramed
     \ifspx@inframed\end{minipage}\fi
   \endtrivlist
   % output the stored footnotes
   \spewnotes
  }


% \moduleauthor{name}{email}
\newcommand{\moduleauthor}[2]{}

% \sectionauthor{name}{email}
\newcommand{\sectionauthor}[2]{}

% Augment the sectioning commands used to get our own font family in place,
% and reset some internal data items:
\titleformat{\section}{\Large\py@HeaderFamily}%
            {\py@TitleColor\thesection}{0.5em}{\py@TitleColor}{\py@NormalColor}
\titleformat{\subsection}{\large\py@HeaderFamily}%
            {\py@TitleColor\thesubsection}{0.5em}{\py@TitleColor}{\py@NormalColor}
\titleformat{\subsubsection}{\py@HeaderFamily}%
            {\py@TitleColor\thesubsubsection}{0.5em}{\py@TitleColor}{\py@NormalColor}
% By default paragraphs (and subsubsections) will not be numbered because
% sphinxmanual.cls and sphinxhowto.cls set secnumdepth to 2
\titleformat{\paragraph}{\py@HeaderFamily}%
            {\py@TitleColor\theparagraph}{0.5em}{\py@TitleColor}{\py@NormalColor}
\titleformat{\subparagraph}{\py@HeaderFamily}%
            {\py@TitleColor\thesubparagraph}{0.5em}{\py@TitleColor}{\py@NormalColor}

% {fulllineitems} is the main environment for object descriptions.
%
\newcommand{\py@itemnewline}[1]{%
  \@tempdima\linewidth
  \advance\@tempdima \leftmargin\makebox[\@tempdima][l]{#1}%
}

\newenvironment{fulllineitems}{
  \begin{list}{}{\labelwidth \leftmargin \labelsep \z@
                 \rightmargin \z@ \topsep -\parskip \partopsep \parskip
                 \itemsep -\parsep
                 \let\makelabel=\py@itemnewline}
}{\end{list}}

% \optional is used for ``[, arg]``, i.e. desc_optional nodes.
\newcommand{\sphinxoptional}[1]{%
  {\textnormal{\Large[}}{#1}\hspace{0.5mm}{\textnormal{\Large]}}}

\newlength{\py@argswidth}
\newcommand{\py@sigparams}[2]{%
  \parbox[t]{\py@argswidth}{#1\sphinxcode{)}#2}}
\newcommand{\pysigline}[1]{\item[{#1}]}
\newcommand{\pysiglinewithargsret}[3]{%
  \settowidth{\py@argswidth}{#1\sphinxcode{(}}%
  \addtolength{\py@argswidth}{-2\py@argswidth}%
  \addtolength{\py@argswidth}{\linewidth}%
  \item[{#1\sphinxcode{(}\py@sigparams{#2}{#3}}]}
\newcommand{\pysigstartmultiline}{%
 \def\pysigstartmultiline{\vskip\smallskipamount\parskip\z@skip\itemsep\z@skip}%
 \edef\pysigstopmultiline
     {\noexpand\leavevmode\parskip\the\parskip\relax\itemsep\the\itemsep\relax}%
 \parskip\z@skip\itemsep\z@skip
}

% Production lists
%
\newenvironment{productionlist}{%
%  \def\sphinxoptional##1{{\Large[}##1{\Large]}}
  \def\production##1##2{\\\sphinxcode{##1}&::=&\sphinxcode{##2}}%
  \def\productioncont##1{\\& &\sphinxcode{##1}}%
  \parindent=2em
  \indent
  \setlength{\LTpre}{0pt}%
  \setlength{\LTpost}{0pt}%
  \begin{longtable}[l]{lcl}
}{%
  \end{longtable}
}

% Notices / Admonitions

% Some are quite plain
% the spx@notice@bordercolor etc are set in the sphinxadmonition environment
\newenvironment{sphinxlightbox}{%
  \par\allowbreak
  \noindent{\color{spx@notice@bordercolor}%
            \rule{\linewidth}{\spx@notice@border}}\par\nobreak
  {\parskip\z@skip\noindent}%
  }
  {%
  \par
  % counteract previous possible negative skip (French lists!):
  % (we can't cancel that any earlier \vskip introduced a potential pagebreak)
  \ifdim\lastskip<\z@\vskip-\lastskip\fi
  \nobreak\vbox{\noindent\kern\@totalleftmargin
      {\color{spx@notice@bordercolor}%
       \rule[\dimexpr.4\baselineskip-\spx@notice@border\relax]
             {\linewidth}{\spx@notice@border}}\hss}\allowbreak
  }% end of sphinxlightbox environment definition
% may be renewenvironment'd by user for complete customization
\newenvironment{sphinxnote}[1]
  {\begin{sphinxlightbox}\sphinxstrong{#1} }{\end{sphinxlightbox}}
\newenvironment{sphinxhint}[1]
  {\begin{sphinxlightbox}\sphinxstrong{#1} }{\end{sphinxlightbox}}
\newenvironment{sphinximportant}[1]
  {\begin{sphinxlightbox}\sphinxstrong{#1} }{\end{sphinxlightbox}}
\newenvironment{sphinxtip}[1]
  {\begin{sphinxlightbox}\sphinxstrong{#1} }{\end{sphinxlightbox}}
% or just use the package options
% these are needed for common handling by notice environment of lightbox
% and heavybox but they are  currently not used by lightbox environment
% and there is consequently no corresponding package option
\definecolor{sphinxnoteBgColor}{rgb}{1,1,1}
\definecolor{sphinxhintBgColor}{rgb}{1,1,1}
\definecolor{sphinimportantBgColor}{rgb}{1,1,1}
\definecolor{sphinxtipBgColor}{rgb}{1,1,1}

% Others get more distinction
% Code adapted from framed.sty's "snugshade" environment.
% Nesting works (inner frames do not allow page breaks).
\newenvironment{sphinxheavybox}{\par
   \setlength{\FrameRule}{\spx@notice@border}%
   \setlength{\FrameSep}{\dimexpr.6\baselineskip-\FrameRule\relax}
   % configure framed.sty's parameters to obtain same vertical spacing
   % as for "light" boxes. We need for this to manually insert parskip glue and
   % revert a skip done by framed before the frame.
    \spx@ifundefined{OuterFrameSep}{}{\OuterFrameSep\z@skip}%
    \vspace{\FrameHeightAdjust}
   % copied/adapted from framed.sty's snugshade
   \def\FrameCommand##1{\hskip\@totalleftmargin
       \fboxsep\FrameSep \fboxrule\FrameRule
       \fcolorbox{spx@notice@bordercolor}{spx@notice@bgcolor}{##1}%
       \hskip-\linewidth \hskip-\@totalleftmargin \hskip\columnwidth}%
   \savenotes
   % use a minipage if we are already inside a framed environment
   \ifspx@inframed
       \noindent\begin{minipage}{\linewidth}
   \else
       % handle case where notice is first thing in a list item (or is quoted)
       \if@inlabel
        \noindent\par\vspace{-\baselineskip}
       \else
        \vspace{\parskip}
       \fi
   \fi
   \MakeFramed {\spx@inframedtrue
     \advance\hsize-\width \@totalleftmargin\z@ \linewidth\hsize
     % minipage initialization copied from LaTeX source code.
     \@pboxswfalse
     \let\@listdepth\@mplistdepth \@mplistdepth\z@
     \@minipagerestore
     \@setminipage }%
   }
   {%
   \par\unskip
   \@minipagefalse
   \endMakeFramed
   \ifspx@inframed\end{minipage}\fi
   % set footnotes at bottom of page
   \spewnotes
   % arrange for similar spacing below frame as for "light" boxes.
   \vskip .4\baselineskip
   }% end of sphinxheavybox environment definition
% may be renewenvironment'd by user for complete customization
\newenvironment{sphinxwarning}[1]
  {\begin{sphinxheavybox}\sphinxstrong{#1} }{\end{sphinxheavybox}}
\newenvironment{sphinxcaution}[1]
  {\begin{sphinxheavybox}\sphinxstrong{#1} }{\end{sphinxheavybox}}
\newenvironment{sphinxattention}[1]
  {\begin{sphinxheavybox}\sphinxstrong{#1} }{\end{sphinxheavybox}}
\newenvironment{sphinxdanger}[1]
  {\begin{sphinxheavybox}\sphinxstrong{#1} }{\end{sphinxheavybox}}
\newenvironment{sphinxerror}[1]
  {\begin{sphinxheavybox}\sphinxstrong{#1} }{\end{sphinxheavybox}}
% or just use package options

% the \colorlet of xcolor (if at all loaded) is overkill for our use case
\newcommand{\sphinxcolorlet}[2]
    {\expandafter\let\csname\@backslashchar color@#1\expandafter\endcsname
                     \csname\@backslashchar color@#2\endcsname }

% the main dispatch for all types of notices
\newenvironment{sphinxadmonition}[2]{% #1=type, #2=heading
  % can't use #1 directly in definition of end part
  \def\spx@noticetype {#1}%
  % set parameters of heavybox/lightbox
  \sphinxcolorlet{spx@notice@bordercolor}{sphinx#1BorderColor}%
  \sphinxcolorlet{spx@notice@bgcolor}{sphinx#1BgColor}%
  \spx@notice@border \dimexpr\csname spx@opt@#1border\endcsname\relax
  % start specific environment, passing the heading as argument
  \begin{sphinx#1}{#2}}
  % in end part, need to go around a LaTeX's "feature"
 {\edef\spx@temp{\noexpand\end{sphinx\spx@noticetype}}\spx@temp}
% use of ``notice'' is for backwards compatibility and will be removed in
% Sphinx 1.7.
\newenvironment{notice}
  {\AtEndDocument{\typeout
{**** DEPRECATION WARNING:^^J
This document was probably built with a Sphinx extension using ``notice''^^J
environment. At Sphinx 1.7, ``notice'' environment will be removed. Please^^J
report to extension author to use ``sphinxadmonition'' instead.^^J%
****}}%
   \begin{sphinxadmonition}}{\end{sphinxadmonition}}

% Allow the release number to be specified independently of the
% \date{}.  This allows the date to reflect the document's date and
% release to specify the release that is documented.
%
\newcommand{\py@release}{}
\newcommand{\version}{}
\newcommand{\shortversion}{}
\newcommand{\releaseinfo}{}
\newcommand{\releasename}{Release}
\newcommand{\release}[1]{%
  \renewcommand{\py@release}{\releasename\space\version}%
  \renewcommand{\version}{#1}}
\newcommand{\setshortversion}[1]{%
  \renewcommand{\shortversion}{#1}}
\newcommand{\setreleaseinfo}[1]{%
  \renewcommand{\releaseinfo}{#1}}

% Allow specification of the author's address separately from the
% author's name.  This can be used to format them differently, which
% is a good thing.
%
\newcommand{\py@authoraddress}{}
\newcommand{\authoraddress}[1]{\renewcommand{\py@authoraddress}{#1}}

% This sets up the fancy chapter headings that make the documents look
% at least a little better than the usual LaTeX output.
%
\@ifpackagewith{fncychap}{Bjarne}{
  \ChNameVar {\raggedleft\normalsize \py@HeaderFamily}
  \ChNumVar  {\raggedleft\Large      \py@HeaderFamily}
  \ChTitleVar{\raggedleft\Large      \py@HeaderFamily}
  % This creates (numbered) chapter heads without the leading \vspace*{}:
  \def\@makechapterhead#1{%
    {\parindent \z@ \raggedright \normalfont
      \ifnum \c@secnumdepth >\m@ne
        \if@mainmatter
          \DOCH
        \fi
      \fi
      \interlinepenalty\@M
      \if@mainmatter
        \DOTI{#1}%
      \else%
        \DOTIS{#1}%
      \fi
    }}
}{}% <-- "false" clause of \@ifpackagewith

% Redefine description environment so that it is usable inside fulllineitems.
%
\renewcommand{\description}{%
  \list{}{\labelwidth\z@
          \itemindent-\leftmargin
	  \labelsep5pt\relax
          \let\makelabel=\descriptionlabel}}

% Definition lists; requested by AMK for HOWTO documents.  Probably useful
% elsewhere as well, so keep in in the general style support.
%
\newenvironment{definitions}{%
  \begin{description}%
  \def\term##1{\item[{##1}]\mbox{}\\*[0mm]}%
}{%
  \end{description}%
}

% Tell TeX about pathological hyphenation cases:
\hyphenation{Base-HTTP-Re-quest-Hand-ler}

% The following is stuff copied from docutils' latex writer.
%
\newcommand{\optionlistlabel}[1]{\normalfont\bfseries #1 \hfill}% \bf deprecated
\newenvironment{optionlist}[1]
{\begin{list}{}
  {\setlength{\labelwidth}{#1}
   \setlength{\rightmargin}{1cm}
   \setlength{\leftmargin}{\rightmargin}
   \addtolength{\leftmargin}{\labelwidth}
   \addtolength{\leftmargin}{\labelsep}
   \renewcommand{\makelabel}{\optionlistlabel}}
}{\end{list}}

\newlength{\lineblockindentation}
\setlength{\lineblockindentation}{2.5em}
\newenvironment{lineblock}[1]
{\begin{list}{}
  {\setlength{\partopsep}{\parskip}
   \addtolength{\partopsep}{\baselineskip}
   \topsep0pt\itemsep0.15\baselineskip\parsep0pt
   \leftmargin#1\relax}
 \raggedright}
{\end{list}}

% \sphinxincludegraphics defined to resize images larger than the line width,
% except if height or width option present.
%
% If scale is present, rescale before fitting to line width. (since 1.5)
\newbox\spx@image@box
\newcommand*{\sphinxincludegraphics}[2][]{%
  \in@{height}{#1}\ifin@\else\in@{width}{#1}\fi
  \ifin@ % height or width present
    \includegraphics[#1]{#2}%
  \else % no height nor width (but #1 may be "scale=...")
    \setbox\spx@image@box\hbox{\includegraphics[#1,draft]{#2}}%
    \ifdim \wd\spx@image@box>\linewidth
      \setbox\spx@image@box\box\voidb@x % clear memory
      \includegraphics[#1,width=\linewidth]{#2}%
    \else
      \includegraphics[#1]{#2}%
    \fi
  \fi
}

% to make pdf with correct encoded bookmarks in Japanese
% this should precede the hyperref package
\ifx\kanjiskip\undefined
% for non-Japanese: make sure bookmarks are ok also with lualatex
  \PassOptionsToPackage{pdfencoding=unicode}{hyperref}
\else
  \usepackage{atbegshi}
  \ifx\ucs\undefined
    \ifnum 42146=\euc"A4A2
      \AtBeginShipoutFirst{\special{pdf:tounicode EUC-UCS2}}
    \else
      \AtBeginShipoutFirst{\special{pdf:tounicode 90ms-RKSJ-UCS2}}
    \fi
  \else
    \AtBeginShipoutFirst{\special{pdf:tounicode UTF8-UCS2}}
  \fi
\fi

% These options can be overriden inside  'hyperref' key
% or by later use of \hypersetup.
\PassOptionsToPackage{colorlinks,breaklinks,%
 linkcolor=InnerLinkColor,filecolor=OuterLinkColor,%
 menucolor=OuterLinkColor,urlcolor=OuterLinkColor,%
 citecolor=InnerLinkColor}{hyperref}

% From docutils.writers.latex2e
% inline markup (custom roles)
% \DUrole{#1}{#2} tries \DUrole#1{#2}
\providecommand*{\DUrole}[2]{%
  \ifcsname DUrole\detokenize{#1}\endcsname
    \csname DUrole\detokenize{#1}\endcsname{#2}%
  \else% backwards compatibility: try \docutilsrole#1{#2}
    \ifcsname docutilsrole\detokenize{#1}\endcsname
      \csname docutilsrole\detokenize{#1}\endcsname{#2}%
    \else
      #2%
    \fi
  \fi
}

\providecommand*{\DUprovidelength}[2]{%
  \ifdefined#1\else\newlength{#1}\setlength{#1}{#2}\fi
}

\DUprovidelength{\DUlineblockindent}{2.5em}
\ifdefined\DUlineblock\else
  \newenvironment{DUlineblock}[1]{%
    \list{}{\setlength{\partopsep}{\parskip}
            \addtolength{\partopsep}{\baselineskip}
            \setlength{\topsep}{0pt}
            \setlength{\itemsep}{0.15\baselineskip}
            \setlength{\parsep}{0pt}
            \setlength{\leftmargin}{#1}}
    \raggedright
  }
  {\endlist}
\fi

\ifx\kanjiskip\undefined
  \PassOptionsToPackage{%
     hmargin={\unexpanded{\spx@opt@hmargin}},%
     vmargin={\unexpanded{\spx@opt@vmargin}},%
     marginpar=\unexpanded{\spx@opt@marginpar}}
  {geometry}
\else
 % set text width for Japanese documents to be integer multiple of 1zw
 % and text height to be integer multiple of \baselineskip
 % the execution is delayed to \sphinxsetup then geometry.sty
 \normalsize\normalfont
 \newcommand*\sphinxtextwidthja[1]{%
    \if@twocolumn\tw@\fi
    \dimexpr
       \numexpr\dimexpr\paperwidth-\tw@\dimexpr#1\relax\relax/
               \dimexpr\if@twocolumn\tw@\else\@ne\fi zw\relax
    zw\relax}%
 \newcommand*\sphinxmarginparwidthja[1]{%
    \dimexpr\numexpr\dimexpr#1\relax/\dimexpr1zw\relax zw\relax}%
 \newcommand*\sphinxtextlinesja[1]{%
    \numexpr\@ne+\dimexpr\paperheight-\topskip-\tw@\dimexpr#1\relax\relax/
                 \baselineskip\relax}%
 \ifx\@jsc@uplatextrue\undefined\else
 % the way we found in order for the papersize special written by
 % geometry in the dvi file to be correct in case of jsbook class
   \ifnum\mag=\@m\else % do nothing special if nomag class option or 10pt
     \PassOptionsToPackage{truedimen}{geometry}%
   \fi
 \fi
 \PassOptionsToPackage{%
    hmarginratio={1:1},%
    textwidth=\unexpanded{\sphinxtextwidthja{\spx@opt@hmargin}},%
    vmarginratio={1:1},%
    lines=\unexpanded{\sphinxtextlinesja{\spx@opt@vmargin}},%
    marginpar=\unexpanded{\sphinxmarginparwidthja{\spx@opt@marginpar}},%
    footskip=2\baselineskip,%
  }{geometry}%
 \AtBeginDocument
 {% update a dimension used by the jsclasses
  \ifx\@jsc@uplatextrue\undefined\else\fullwidth\textwidth\fi
  % for some reason, jreport normalizes all dimensions with \@settopoint
  \@ifclassloaded{jreport}
    {\@settopoint\textwidth\@settopoint\textheight\@settopoint\marginparwidth}
    {}% <-- "false" clause of \@ifclassloaded
  }%
\fi

% fix fncychap's bug which uses prematurely the \textwidth value
\@ifpackagewith{fncychap}{Bjornstrup}
 {\AtBeginDocument{\mylen\textwidth\advance\mylen-2\myhi}}%
 {}% <-- "false" clause of \@ifpackagewith

\ifx\@jsc@uplatextrue\undefined\else
  \PassOptionsToPackage{setpagesize=false}{hyperref}
\fi

% fix the double index and bibliography on the table of contents
% in jsclasses (Japanese standard document classes)
\ifx\@jsc@uplatextrue\undefined\else
  \renewenvironment{sphinxtheindex}
    {\cleardoublepage\phantomsection
     \begin{theindex}}
    {\end{theindex}}

  \renewenvironment{sphinxthebibliography}[1]
    {\cleardoublepage\phantomsection
     \begin{thebibliography}{1}}
    {\end{thebibliography}}
\fi

% disable \@chappos in Appendix in pTeX
\ifx\kanjiskip\undefined\else
  \let\py@OldAppendix=\appendix
  \renewcommand{\appendix}{
    \py@OldAppendix
    \gdef\@chappos{}
  }
\fi

% for captions of literal blocks
% with `\theH...` macros for hyperref
\newcounter{literalblock}
\spx@ifundefined{c@chapter}
  {\@addtoreset{literalblock}{section}
  \def\theliteralblock {\ifnum\c@section>\z@ \thesection.\fi\arabic{literalblock}}
  \def\theHliteralblock {\theHsection.\arabic{literalblock}}}
  {\@addtoreset{literalblock}{chapter}
  \def\theliteralblock {\ifnum\c@chapter>\z@ \thechapter.\fi\arabic{literalblock}}
  \def\theHliteralblock {\theHchapter.\arabic{literalblock}}}
% at start of caption title
\newcommand*{\fnum@literalblock}{\literalblockname\nobreakspace\theliteralblock}
% this will be overwritten in document preamble by Babel translation
\newcommand*{\literalblockname}{Listing }
% file extension needed for \caption's good functioning, the file is created
% only if a \listof{literalblock}{foo} command is encountered, which is
% analogous to \listoffigures, but for the code listings (foo = chosen title.)
\newcommand*{\ext@literalblock}{lol}

% control caption around literal-block
\RequirePackage{capt-of}
\RequirePackage{needspace}
% if the left page space is less than \literalblockneedspace, insert page-break
\newcommand{\sphinxliteralblockneedspace}{5\baselineskip}
\newcommand{\sphinxliteralblockwithoutcaptionneedspace}{1.5\baselineskip}

% figure in table
\newenvironment{sphinxfigure-in-table}[1][\linewidth]{%
  \def\@captype{figure}%
  \begin{minipage}{#1}%
}{\end{minipage}}
% store original \caption macro for use with figures in longtable and tabulary
\AtBeginDocument{\let\spx@originalcaption\caption}
\newcommand*\sphinxfigcaption
  {\ifx\equation$%$% this is trick to identify tabulary first pass
       \firstchoice@false\else\firstchoice@true\fi
   \spx@originalcaption }

\ifspx@opt@dontkeepoldnames\else
  \let\spx@alreadydefinedlist\@empty
  \typeout{** (sphinx) defining (legacy) text style macros without \string\sphinx\space prefix}
  \typeout{** if clashes with packages, set latex_keep_old_macro_names=False
    in conf.py}
  \@for\@tempa:=code,strong,bfcode,email,tablecontinued,titleref,%
                menuselection,accelerator,crossref,termref,optional\do
 {% first, check if command with no prefix already exists
  \spx@ifundefined{\@tempa}{%
  % give it the meaning defined so far with \sphinx prefix
  \expandafter\let\csname\@tempa\expandafter\endcsname
                  \csname sphinx\@tempa\endcsname
  % redefine the \sphinx prefixed macro to expand to non-prefixed one
  \expandafter\def\csname sphinx\@tempa\expandafter\endcsname
                  \expandafter{\csname\@tempa\endcsname}%
  }{\edef\spx@alreadydefinedlist{\spx@alreadydefinedlist{\@tempa}}}%
 }%
  \ifx\spx@alreadydefinedlist\@empty\else
    \expandafter\@tfor\expandafter\@tempa\expandafter:\expandafter=\spx@alreadydefinedlist\do
    {% emit warning now
     \PackageWarning{sphinx}{not redefining already existing \@backslashchar\@tempa\space!^^J%
        Anyhow, Sphinx mark-up uses only \string\sphinx\@tempa.}%
     % and also at end of log for better visibility
     \expandafter\sphinxdeprecationwarning\expandafter{\csname\@tempa\endcsname}{1.6}{1.7}
       {\sphinxdeprecatedmacro\space already existed at Sphinx loading time! Not redefined!^^J
         Sphinx mark-up uses only \string\sphinx\expandafter\@gobble\sphinxdeprecatedmacro.}%
    }%
  \fi
\fi

% additional customizable styling
% FIXME: convert this to package options ?
\protected\def\sphinxstyleindexentry     {\texttt}
\long\protected\def\sphinxstyleindexextra #1{ \emph{(#1)}}
\protected\def\sphinxstyleindexpageref   {, \pageref}
\long\protected\def\sphinxstyletopictitle #1{\textbf{#1}\par\medskip}
\let\sphinxstylesidebartitle\sphinxstyletopictitle
\protected\def\sphinxstyleothertitle     {\textbf}
\long\protected\def\sphinxstylesidebarsubtitle #1{~\\\textbf{#1} \smallskip}
\protected\def\sphinxstylethead          {\textsf}
\protected\def\sphinxstyleemphasis       {\emph}
\long\protected\def\sphinxstyleliteralemphasis#1{\emph{\sphinxcode{#1}}}
\protected\def\sphinxstylestrong         {\textbf}
\protected\def\sphinxstyleliteralstrong  {\sphinxbfcode}
\protected\def\sphinxstyleabbreviation   {\textsc}
\protected\def\sphinxstyleliteralintitle {\sphinxcode}

% stylesheet for highlighting with pygments
\RequirePackage{sphinxhighlight}

% make commands known to non-Sphinx document classes
\providecommand*{\sphinxtableofcontents}{\tableofcontents}
\spx@ifundefined{sphinxthebibliography}
 {\newenvironment
  {sphinxthebibliography}{\begin{thebibliography}}{\end{thebibliography}}%
 }
 {}% else clause of ifundefined
\spx@ifundefined{sphinxtheindex}
 {\newenvironment{sphinxtheindex}{\begin{theindex}}{\end{theindex}}}%
 {}% else clause of ifundefined

% remove LaTeX's cap on nesting depth if 'maxlistdepth' key used.
% This is a hack, which works with the standard classes: it assumes \@toodeep
% is always used in "true" branches: "\if ... \@toodeep \else .. \fi."

% will force use the "false" branch (if there is one)
\def\spx@toodeep@hack{\fi\iffalse}

% do nothing if 'maxlistdepth' key not used or if package enumitem loaded.
\ifnum\spx@opt@maxlistdepth=\z@\expandafter\@gobbletwo\fi
\AtBeginDocument{%
\@ifpackageloaded{enumitem}{\remove@to@nnil}{}%
  \let\spx@toodeepORI\@toodeep
  \def\@toodeep{%
    \ifnum\@listdepth<\spx@opt@maxlistdepth\relax
      \expandafter\spx@toodeep@hack
    \else
      \expandafter\spx@toodeepORI
    \fi}%
% define all missing \@list... macros
  \count@\@ne
  \loop
     \spx@ifundefined{@list\romannumeral\the\count@}
       {\iffalse}{\iftrue\advance\count@\@ne}%
  \repeat
  \loop
     \ifnum\count@>\spx@opt@maxlistdepth\relax\else
       \expandafter\let
         \csname @list\romannumeral\the\count@\expandafter\endcsname
         \csname @list\romannumeral\the\numexpr\count@-\@ne\endcsname
       % work around 2.6--3.2d babel-french issue (fixed in 3.2e; no change needed)
       \spx@ifundefined{leftmargin\romannumeral\the\count@}
       {\expandafter\let
         \csname leftmargin\romannumeral\the\count@\expandafter\endcsname
         \csname leftmargin\romannumeral\the\numexpr\count@-\@ne\endcsname}{}%
     \advance\count@\@ne
  \repeat
% define all missing enum... counters and \labelenum... macros and \p@enum..
  \count@\@ne
  \loop
     \spx@ifundefined{c@enum\romannumeral\the\count@}
       {\iffalse}{\iftrue\advance\count@\@ne}%
  \repeat
  \loop
     \ifnum\count@>\spx@opt@maxlistdepth\relax\else
       \newcounter{enum\romannumeral\the\count@}%
       \expandafter\def
         \csname labelenum\romannumeral\the\count@\expandafter\endcsname
         \expandafter
         {\csname theenum\romannumeral\the\numexpr\count@\endcsname.}%
       \expandafter\def
         \csname p@enum\romannumeral\the\count@\expandafter\endcsname
         \expandafter
         {\csname p@enum\romannumeral\the\numexpr\count@-\@ne\expandafter
          \endcsname\csname theenum\romannumeral\the\numexpr\count@-\@ne\endcsname.}%
     \advance\count@\@ne
  \repeat
% define all missing labelitem... macros
  \count@\@ne
  \loop
     \spx@ifundefined{labelitem\romannumeral\the\count@}
     {\iffalse}{\iftrue\advance\count@\@ne}%
  \repeat
  \loop
     \ifnum\count@>\spx@opt@maxlistdepth\relax\else
       \expandafter\let
         \csname labelitem\romannumeral\the\count@\expandafter\endcsname
         \csname labelitem\romannumeral\the\numexpr\count@-\@ne\endcsname
     \advance\count@\@ne
  \repeat
  \PackageInfo{sphinx}{maximal list depth extended to \spx@opt@maxlistdepth}%
\@gobble\@nnil
}<|MERGE_RESOLUTION|>--- conflicted
+++ resolved
@@ -6,10 +6,7 @@
 %
 
 \NeedsTeXFormat{LaTeX2e}[1995/12/01]
-<<<<<<< HEAD
-\ProvidesPackage{sphinx}[2017/02/06 v1.6 LaTeX package (Sphinx markup)]
-=======
-\ProvidesPackage{sphinx}[2017/02/17 v1.5.3 LaTeX package (Sphinx markup)]
+\ProvidesPackage{sphinx}[2017/02/18 v1.6 LaTeX package (Sphinx markup)]
 
 %% for deprecation warnings
 \newcommand\sphinxdeprecationwarning[4]{% #1 the deprecated macro or name,
@@ -25,7 +22,6 @@
          #4^^J****}}%
   }{% warning already emitted (at end of latex log), don't repeat
   }}
->>>>>>> b8d8519c
 
 % we delay handling of options to after having loaded packages, because
 % of the need to use \definecolor.

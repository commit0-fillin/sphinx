--- conflicted
+++ resolved
@@ -87,13 +87,9 @@
     {%- else %}
       {%- set titlesuffix = "" %}
     {%- endif %}
-<<<<<<< HEAD
     {%- block htmltitle %}
-    <title>{{ title|striptags }}{{ titlesuffix }}</title>
+    <title>{{ title|striptags|e }}{{ titlesuffix }}</title>
     {%- endblock %}
-=======
-    <title>{{ title|striptags|e }}{{ titlesuffix }}</title>
->>>>>>> c88cb38f
     <link rel="stylesheet" href="{{ pathto('_static/' + style, 1) }}" type="text/css" />
     <link rel="stylesheet" href="{{ pathto('_static/pygments.css', 1) }}" type="text/css" />
     {%- for cssfile in css_files %}
@@ -104,13 +100,8 @@
       var DOCUMENTATION_OPTIONS = {
         URL_ROOT:    '{{ url_root }}',
         VERSION:     '{{ release|e }}',
-<<<<<<< HEAD
         COLLAPSE_INDEX: false,
-        FILE_SUFFIX: '{{ file_suffix }}',
-=======
-        COLLAPSE_MODINDEX: false,
         FILE_SUFFIX: '{{ '' if no_search_suffix else file_suffix }}',
->>>>>>> c88cb38f
         HAS_SOURCE:  {{ has_source|lower }}
       };
     </script>

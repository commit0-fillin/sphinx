--- conflicted
+++ resolved
@@ -82,22 +82,11 @@
 /**
  * Small JavaScript module for the documentation.
  */
-<<<<<<< HEAD
 const Documentation = {
   init: () => {
     Documentation.highlightSearchWords();
     Documentation.initDomainIndexTable();
-    if (DOCUMENTATION_OPTIONS.NAVIGATION_WITH_KEYS)
-      Documentation.initOnKeyListeners();
-=======
-var Documentation = {
-
-  init : function() {
-    this.fixFirefoxAnchorBug();
-    this.highlightSearchWords();
-    this.initIndexTable();
-    this.initOnKeyListeners();
->>>>>>> 799385f5
+    Documentation.initOnKeyListeners();
   },
 
   /**
@@ -183,11 +172,14 @@
     window.history.replaceState({}, '', url);
   },
 
-   /**
+  /**
    * helper function to focus on search bar
    */
-  focusSearchBar : function() {
-    $('input[name=q]').first().focus();
+  focusSearchBar : () => {
+    document
+      .querySelectorAll("input[name=q]")
+      .first()
+      .focus()
   },
 
   /**
@@ -214,8 +206,12 @@
     if (DOCUMENTATION_OPTIONS.COLLAPSE_INDEX) togglerElements.forEach(toggler);
   },
 
-<<<<<<< HEAD
   initOnKeyListeners: () => {
+    // only install a listener if it is really needed
+    if (!DOCUMENTATION_OPTIONS.NAVIGATION_WITH_KEYS &&
+        !DOCUMENTATION_OPTIONS.ENABLE_SEARCH_SHORTCUTS)
+        return;
+
     const blacklistedElements = new Set([
       "TEXTAREA",
       "INPUT",
@@ -224,66 +220,46 @@
     ]);
     document.addEventListener("keydown", (event) => {
       if (blacklistedElements.has(document.activeElement.tagName)) return; // bail for input elements
-      if (event.altKey || event.ctrlKey || event.metaKey || event.shiftKey)
+      if (event.altKey || event.ctrlKey || event.metaKey)
         return; // bail with special keys
-      if (event.key === "ArrowLeft") {
-        const prevLink = document.querySelector('link[rel="prev"]');
-        if (prevLink && prevLink.href) window.location.href = prevLink.href;
-      } else if (event.key === "ArrowRight") {
-        const nextLink = document.querySelector('link[rel="next"]').href;
-        if (nextLink && nextLink.href) window.location.href = nextLink.href;
-=======
-  initOnKeyListeners: function() {
-    // only install a listener if it is really needed
-    if (!DOCUMENTATION_OPTIONS.NAVIGATION_WITH_KEYS &&
-        !DOCUMENTATION_OPTIONS.ENABLE_SEARCH_SHORTCUTS)
-        return;
-
-    $(document).keydown(function(event) {
-      var activeElementType = document.activeElement.tagName;
-      // don't navigate when in search box, textarea, dropdown or button
-      if (activeElementType !== 'TEXTAREA' && activeElementType !== 'INPUT' && activeElementType !== 'SELECT'
-          && activeElementType !== 'BUTTON') {
-        if (event.altKey || event.ctrlKey || event.metaKey)
-          return;
-
-          if (!event.shiftKey) {
-            switch (event.key) {
-              case 'ArrowLeft':
-                if (!DOCUMENTATION_OPTIONS.NAVIGATION_WITH_KEYS)
-                  break;
-                var prevHref = $('link[rel="prev"]').prop('href');
-                if (prevHref) {
-                  window.location.href = prevHref;
-                  return false;
-                }
-                break;
-              case 'ArrowRight':
-                if (!DOCUMENTATION_OPTIONS.NAVIGATION_WITH_KEYS)
-                  break;
-                var nextHref = $('link[rel="next"]').prop('href');
-                if (nextHref) {
-                  window.location.href = nextHref;
-                  return false;
-                }
-                break;
-              case 'Escape':
-                if (!DOCUMENTATION_OPTIONS.ENABLE_SEARCH_SHORTCUTS)
-                  break;
-                Documentation.hideSearchWords();
-                return false;
-          }
-        }
-
-        // some keyboard layouts may need Shift to get /
+
+      if (!event.shiftKey) {
         switch (event.key) {
-          case '/':
+          case "ArrowLeft":
+            if (!DOCUMENTATION_OPTIONS.NAVIGATION_WITH_KEYS)
+              break;
+
+            const prevLink = document.querySelector('link[rel="prev"]');
+            if (prevLink && prevLink.href) {
+              window.location.href = prevLink.href;
+              return false;
+            }
+            break;
+          case "ArrowRight":
+            if (!DOCUMENTATION_OPTIONS.NAVIGATION_WITH_KEYS)
+              break;
+
+            const nextLink = document.querySelector('link[rel="next"]').href;
+            if (nextLink && nextLink.href) {
+              window.location.href = nextLink.href;
+              return false;
+            }
+            break;
+          case "Escape":
             if (!DOCUMENTATION_OPTIONS.ENABLE_SEARCH_SHORTCUTS)
               break;
-            Documentation.focusSearchBar();
+            Documentation.hideSearchWords();
             return false;
         }
->>>>>>> 799385f5
+      }
+
+      // some keyboard layouts may need Shift to get /
+      switch (event.key) {
+        case '/':
+          if (!DOCUMENTATION_OPTIONS.ENABLE_SEARCH_SHORTCUTS)
+            break;
+          Documentation.focusSearchBar();
+          return false;
       }
     });
   },

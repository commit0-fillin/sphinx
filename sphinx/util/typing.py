--- conflicted
+++ resolved
@@ -63,17 +63,12 @@
 def stringify(annotation: Any) -> str:
     """Stringify type annotation object."""
     if isinstance(annotation, str):
-<<<<<<< HEAD
-        return annotation
-    elif isinstance(annotation, TypeVar):
-=======
         if annotation.startswith("'") and annotation.endswith("'"):
             # might be a double Forward-ref'ed type.  Go unquoting.
             return annotation[1:-2]
         else:
             return annotation
-    elif isinstance(annotation, TypeVar):  # type: ignore
->>>>>>> 0476e1ce
+    elif isinstance(annotation, TypeVar):
         return annotation.__name__
     elif not annotation:
         return repr(annotation)

"""
    sphinx.directives.patches
    ~~~~~~~~~~~~~~~~~~~~~~~~~

    :copyright: Copyright 2007-2019 by the Sphinx team, see AUTHORS.
    :license: BSD, see LICENSE for details.
"""

from typing import cast

from docutils import nodes
from docutils.nodes import make_id
from docutils.parsers.rst import directives
from docutils.parsers.rst.directives import images, html, tables

from sphinx import addnodes
from sphinx.util.docutils import SphinxDirective
from sphinx.util.nodes import set_source_info

if False:
    # For type annotation
    from typing import Dict, List, Tuple  # NOQA
    from sphinx.application import Sphinx  # NOQA


class Figure(images.Figure):
    """The figure directive which applies `:name:` option to the figure node
    instead of the image node.
    """

    def run(self):
        # type: () -> List[nodes.Node]
        name = self.options.pop('name', None)
        result = super().run()
        if len(result) == 2 or isinstance(result[0], nodes.system_message):
            return result

        assert len(result) == 1
        figure_node = cast(nodes.figure, result[0])
        if name:
            # set ``name`` to figure_node if given
            self.options['name'] = name
            self.add_name(figure_node)

        # copy lineno from image node
        if figure_node.line is None and len(figure_node) == 2:
            caption = cast(nodes.caption, figure_node[1])
            figure_node.line = caption.line

        return [figure_node]


class Meta(html.Meta, SphinxDirective):
    def run(self):
        # type: () -> List[nodes.Node]
        result = super().run()
        for node in result:
            if (isinstance(node, nodes.pending) and
               isinstance(node.details['nodes'][0], html.MetaBody.meta)):
                meta = node.details['nodes'][0]
                meta.source = self.env.doc2path(self.env.docname)
                meta.line = self.lineno
                meta.rawcontent = meta['content']  # type: ignore

                # docutils' meta nodes aren't picklable because the class is nested
                meta.__class__ = addnodes.meta  # type: ignore

        return result


class RSTTable(tables.RSTTable):
    """The table directive which sets source and line information to its caption.

    Only for docutils-0.13 or older version."""

    def make_title(self):
        # type: () -> Tuple[nodes.title, List[nodes.system_message]]
        title, message = super().make_title()
        if title:
            set_source_info(self, title)

        return title, message


class CSVTable(tables.CSVTable):
    """The csv-table directive which sets source and line information to its caption.

    Only for docutils-0.13 or older version."""

    def make_title(self):
        # type: () -> Tuple[nodes.title, List[nodes.system_message]]
        title, message = super().make_title()
        if title:
            set_source_info(self, title)

        return title, message


class ListTable(tables.ListTable):
    """The list-table directive which sets source and line information to its caption.

    Only for docutils-0.13 or older version."""

    def make_title(self):
        # type: () -> Tuple[nodes.title, List[nodes.system_message]]
        title, message = super().make_title()
        if title:
            set_source_info(self, title)

        return title, message


class MathDirective(SphinxDirective):
    has_content = True
    required_arguments = 0
    optional_arguments = 1
    final_argument_whitespace = True
    option_spec = {
        'label': directives.unchanged,
        'name': directives.unchanged,
        'nowrap': directives.flag,
    }

    def run(self):
        # type: () -> List[nodes.Node]
        latex = '\n'.join(self.content)
        if self.arguments and self.arguments[0]:
            latex = self.arguments[0] + '\n\n' + latex
        label = self.options.get('label', self.options.get('name'))
        node = nodes.math_block(latex, latex,
<<<<<<< HEAD
                                docname=self.env.docname,
                                number=self.options.get('name'),
                                label=self.options.get('label'),
                                nowrap='nowrap' in self.options)
        ret = [node]  # type: List[nodes.Node]
=======
                                docname=self.state.document.settings.env.docname,
                                number=None,
                                label=label,
                                nowrap='nowrap' in self.options)
        self.add_name(node)
>>>>>>> 99932ac2
        set_source_info(self, node)

        ret = [node]
        self.add_target(ret)
        return ret

    def add_target(self, ret):
        # type: (List[nodes.Node]) -> None
        node = cast(nodes.math_block, ret[0])

        # assign label automatically if math_number_all enabled
        if node['label'] == '' or (self.config.math_number_all and not node['label']):
            seq = self.env.new_serialno('sphinx.ext.math#equations')
            node['label'] = "%s:%d" % (self.env.docname, seq)

        # no targets and numbers are needed
        if not node['label']:
            return

        # register label to domain
        domain = self.env.get_domain('math')
        try:
            eqno = domain.add_equation(self.env, self.env.docname, node['label'])  # type: ignore  # NOQA
            node['number'] = eqno

            # add target node
            node_id = make_id('equation-%s' % node['label'])
            target = nodes.target('', '', ids=[node_id])
            self.state.document.note_explicit_target(target)
            ret.insert(0, target)
        except UserWarning as exc:
            self.state_machine.reporter.warning(exc, line=self.lineno)


def setup(app):
    # type: (Sphinx) -> Dict
    directives.register_directive('figure', Figure)
    directives.register_directive('meta', Meta)
    directives.register_directive('table', RSTTable)
    directives.register_directive('csv-table', CSVTable)
    directives.register_directive('list-table', ListTable)
    directives.register_directive('math', MathDirective)

    return {
        'version': 'builtin',
        'parallel_read_safe': True,
        'parallel_write_safe': True,
    }<|MERGE_RESOLUTION|>--- conflicted
+++ resolved
@@ -128,22 +128,14 @@
             latex = self.arguments[0] + '\n\n' + latex
         label = self.options.get('label', self.options.get('name'))
         node = nodes.math_block(latex, latex,
-<<<<<<< HEAD
                                 docname=self.env.docname,
-                                number=self.options.get('name'),
-                                label=self.options.get('label'),
-                                nowrap='nowrap' in self.options)
-        ret = [node]  # type: List[nodes.Node]
-=======
-                                docname=self.state.document.settings.env.docname,
                                 number=None,
                                 label=label,
                                 nowrap='nowrap' in self.options)
         self.add_name(node)
->>>>>>> 99932ac2
         set_source_info(self, node)
 
-        ret = [node]
+        ret = [node]  # type: List[nodes.Node]
         self.add_target(ret)
         return ret
 

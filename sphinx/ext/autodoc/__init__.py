--- conflicted
+++ resolved
@@ -1124,13 +1124,8 @@
             self.add_line('', sourcename)
             if hasattr(self.object, '__bases__') and len(self.object.__bases__):
                 bases = [b.__module__ in ('__builtin__', 'builtins') and
-<<<<<<< HEAD
                          u':class:`%s`' % b.__name__ or
                          u':class:`%s.%s`' % (b.__module__, b.__qualname__)
-=======
-                         ':class:`%s`' % b.__name__ or
-                         ':class:`%s.%s`' % (b.__module__, b.__name__)
->>>>>>> 321ad49e
                          for b in self.object.__bases__]
                 self.add_line('   ' + _('Bases: %s') % ', '.join(bases),
                               sourcename)

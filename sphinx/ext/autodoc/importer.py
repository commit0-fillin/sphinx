--- conflicted
+++ resolved
@@ -13,12 +13,7 @@
 import warnings
 from typing import Any, Callable, Dict, List, NamedTuple, Optional, Tuple
 
-<<<<<<< HEAD
-from sphinx.pycode import ModuleAnalyzer
-=======
-from sphinx.deprecation import RemovedInSphinx40Warning, deprecated_alias
 from sphinx.pycode import ModuleAnalyzer, PycodeError
->>>>>>> a7e10c1d
 from sphinx.util import logging
 from sphinx.util.inspect import (getannotations, getmro, getslots, isclass, isenumclass,
                                  safe_getattr)
@@ -237,9 +232,6 @@
             if namespace == ns and name not in members:
                 members[name] = Attribute(name, True, INSTANCEATTR)
 
-<<<<<<< HEAD
-    return members
-=======
     return members
 
 
@@ -325,26 +317,4 @@
     except AttributeError:
         pass
 
-    return members
-
-
-from sphinx.ext.autodoc.mock import (MockFinder, MockLoader, _MockModule, _MockObject,  # NOQA
-                                     mock)
-
-deprecated_alias('sphinx.ext.autodoc.importer',
-                 {
-                     '_MockModule': _MockModule,
-                     '_MockObject': _MockObject,
-                     'MockFinder': MockFinder,
-                     'MockLoader': MockLoader,
-                     'mock': mock,
-                 },
-                 RemovedInSphinx40Warning,
-                 {
-                     '_MockModule': 'sphinx.ext.autodoc.mock._MockModule',
-                     '_MockObject': 'sphinx.ext.autodoc.mock._MockObject',
-                     'MockFinder': 'sphinx.ext.autodoc.mock.MockFinder',
-                     'MockLoader': 'sphinx.ext.autodoc.mock.MockLoader',
-                     'mock': 'sphinx.ext.autodoc.mock.mock',
-                 })
->>>>>>> a7e10c1d
+    return members
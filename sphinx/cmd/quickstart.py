--- conflicted
+++ resolved
@@ -300,23 +300,13 @@
         d['release'] = do_prompt(__('Project release'), d['version'], allow_empty)
 
     if 'language' not in d:
-<<<<<<< HEAD
         print()
         print(__('If the documents are to be written in a language other than English,\n'
                  'you can select a language here by its language code. Sphinx will then\n'
                  'translate text that it generates into that language.\n'
                  '\n'
                  'For a list of supported codes, see\n'
-                 'http://sphinx-doc.org/config.html#confval-language.'))
-=======
-        print(__('''
-If the documents are to be written in a language other than English,
-you can select a language here by its language code. Sphinx will then
-translate text that it generates into that language.
-
-For a list of supported codes, see
-https://www.sphinx-doc.org/en/master/usage/configuration.html#confval-language.'''))
->>>>>>> d2f0c835
+                 'https://www.sphinx-doc.org/en/master/usage/configuration.html#confval-language.'))  # NOQA
         d['language'] = do_prompt(__('Project language'), 'en')
         if d['language'] == 'en':
             d['language'] = None
